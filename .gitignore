build
dist
*.pyc
*.swp
.coverage
<<<<<<< HEAD
doctrees
html
=======
docs/doctrees
*.egg
*.egg-info
>>>>>>> 017ce3f6
<|MERGE_RESOLUTION|>--- conflicted
+++ resolved
@@ -3,11 +3,6 @@
 *.pyc
 *.swp
 .coverage
-<<<<<<< HEAD
-doctrees
 html
-=======
-docs/doctrees
 *.egg
-*.egg-info
->>>>>>> 017ce3f6
+*.egg-info