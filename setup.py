--- conflicted
+++ resolved
@@ -49,11 +49,6 @@
       [paste.paster_create_template]
       restish = restish.pastertemplate:RestishTemplate
       """,
-<<<<<<< HEAD
       test_suite='tests',
-      tests_require=['Jinja2', 'mako', 'Genshi', 'Tempita'],
-=======
-      test_suite="restish.tests",
       tests_require=['WebTest', 'Jinja2', 'mako', 'Genshi', 'Tempita'],
->>>>>>> bbb43efb
       )