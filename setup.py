from ez_setup import use_setuptools
use_setuptools()

from setuptools import setup, find_packages
import sys, os

version = '0.10dev'

setup(name='restish',
      version=version,
      description="WSGI framework/library for building resource- and rest- oriented web sites",
      long_description="""\
Restish is a simple to use, lightweight WSGI web framework and library with a
strong focus on resources, request/response, URLs and content negotiation.
Restish has very few dependencies and does not assume any particular templating
or database engine.

      Changlog at `http://github.com/ish/restish/raw/master/CHANGELOG <http://github.com/ish/restish/raw/master/CHANGELOG>`_

""",
      classifiers=[
          "Development Status :: 4 - Beta",
          "Environment :: Web Environment",
          "Framework :: Paste",
          "Intended Audience :: Developers",
          "License :: OSI Approved :: BSD License",
          "Operating System :: OS Independent",
          "Programming Language :: Python :: 2",
          "Topic :: Internet :: WWW/HTTP :: Dynamic Content",
          "Topic :: Internet :: WWW/HTTP :: WSGI",
          "Topic :: Software Development :: Libraries :: Python Modules",
      ], # Get strings from http://pypi.python.org/pypi?%3Aaction=list_classifiers
      keywords='web wsgi rest framework',
      author='ish',
      author_email='developers@ish.io',
      url='http://ish.io/projects/show/restish',
      license='BSD',
      packages=find_packages(exclude=['ez_setup', 'examples', 'tests']),
      include_package_data=True,
      zip_safe=False,
      install_requires=[
          # -*- Extra requirements: -*-
          'decorator',
          'mimeparse',
          'WebOb',
      ],
      entry_points="""
      # -*- Entry points: -*-
      [paste.paster_create_template]
      restish = restish.pastertemplate:RestishTemplate
      """,
<<<<<<< HEAD
      test_suite="tests"
=======
      test_suite="restish.tests",
      tests_require=['Jinja2', 'mako', 'Genshi', 'Tempita'],
>>>>>>> daf9ea73
      )<|MERGE_RESOLUTION|>--- conflicted
+++ resolved
@@ -49,10 +49,6 @@
       [paste.paster_create_template]
       restish = restish.pastertemplate:RestishTemplate
       """,
-<<<<<<< HEAD
-      test_suite="tests"
-=======
-      test_suite="restish.tests",
+      test_suite='tests',
       tests_require=['Jinja2', 'mako', 'Genshi', 'Tempita'],
->>>>>>> daf9ea73
       )