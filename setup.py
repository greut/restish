--- conflicted
+++ resolved
@@ -45,9 +45,5 @@
       [paste.paster_create_template]
       restish = restish.pastertemplate:RestishTemplate
       """,
-<<<<<<< HEAD
-      test_suite="nose.collector"
-=======
       test_suite="restish.tests"
->>>>>>> 7ab1f208
       )