--- conflicted
+++ resolved
@@ -157,14 +157,6 @@
 
 # Redirection 3xx
 
-<<<<<<< HEAD
-_REDIRECTION_PAGE = """<HTML><HEAD><meta http-equiv="content-type" content="text/html;charset=utf-8">
-<TITLE>%(status)s</TITLE></HEAD><BODY>
-<H1>%(status)s</H1>
-<P>The document has moved
-<A HREF="%(url)s">here: %(location)s</A>.</P>
-</BODY></HTML>"""
-=======
 _REDIRECTION_PAGE = """<html>
 <head>
 <meta http-equiv="content-type" content="text/html;charset=utf-8" />
@@ -172,10 +164,9 @@
 </head>
 <body>
 <h1>%(status)s</h1>
-<p>This document has moved to <a href="%(location)s">%(location)s</a>.</p>
+<p>This document has moved to <a href="%(url)s">%(location)s</a>.</p>
 </body>
 </html>"""
->>>>>>> 09d34e28
 
 def _redirect(status, location, body=None):
     """
@@ -183,26 +174,14 @@
      * 301 Moved Permanently
      * 302 Found
      * 303 See Other
-<<<<<<< HEAD
-
-    They requires a content if the request method isn't HEAD.
-
-    HEAD is handled in resource._dispatch in a generic manner.
     """
     redirection_url = url.URL(location)
     body = _REDIRECTION_PAGE % {"status": status,
-                                "url": redirection_url,
-                                "location": location}
+                                "url": cgi.escape(redirection_url),
+                                "location": cgi.escape(location)}
     return Response(status,
                     [('Location', redirection_url),
-=======
-    """
-    body = _REDIRECTION_PAGE % {"status": cgi.escape(status),
-                                "location": cgi.escape(location)}
-    return Response(status,
-                    [('Location', location),
->>>>>>> 09d34e28
-                     ('Content-Type', 'text/html')],
+                     ('Content-Type', 'text/html; charset=utf-8')],
                     body)
 
 
@@ -259,10 +238,7 @@
     unambiguously clear which kind of reaction is expected of the client.
     """
     return _redirect("302 Found", location)
-<<<<<<< HEAD
-=======
-
->>>>>>> 09d34e28
+
 
 def see_other(location):
     """
@@ -589,4 +565,4 @@
     """
     504 Gateway Timeout exception.
     """
-    response_factory = staticmethod(gateway_timeout)
+    response_factory = staticmethod(gateway_timeout)