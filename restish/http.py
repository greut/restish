--- conflicted
+++ resolved
@@ -55,13 +55,8 @@
 def bad_request():
     return Response("400 Bad Request", [], "")
 
-<<<<<<< HEAD
-def forbidden(content):
-    return Response("403 Forbidden", [], content)
-=======
 def forbidden(headers, content):
     return Response("403 Forbidden", headers, content)
->>>>>>> cd79d67d
 
 def not_found(headers, content):
     return Response("404 Not Found", headers, content)
