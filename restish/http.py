"""
HTTP Request and Response objects, simple Response factories and exceptions
types for common HTTP errors.
"""
import cgi
import webob
import urllib


from restish import error, url


class Request(webob.Request):
    """
    HTTP request class.

    The request represents the request from the client and is created by
    passing a WSGI environ dictionary to the initialiser.

    Request is basically a webob.Request with one important difference:
    url-like properties are represented as url.URL instances to allow them
    to manipulated easily and safely.
    """

    def __init__(self, environ):
        webob.Request.__init__(self, environ)

    @property
    def host_url(self):
        """
        Return the host's URL, i.e. the URL of the HTTP server.
        """
        return url.URL(super(Request, self).host_url)

    @property
    def application_url(self):
        """
        Return the WSGI application's URL.
        """
        return url.URL(super(Request, self).application_url)

    @property
    def application_path(self):
        """
        Return the path part of the WSGI application's URL.
        """
        return self.application_url.path

    @property
    def path_url(self):
        """
        Return the path's URL, i.e. the current URL without the query string.
        """
        return url.URL(super(Request, self).path_url)

    @property
    def url(self):
        """
        Return the full current (i.e. requested), URL.
        """
        return url.URL(super(Request, self).url)

    @property
    def path(self):
        """
        Return the path part of the current URL, relative to the root of the
        web server.
        """
        return url.URL(super(Request, self).path)

    @property
    def path_qs(self):
        """
        Return the path of the current URL, relative to the root of the web
        server, and the query string.
        """
        return url.URL(super(Request, self).path_qs)


class Response(webob.Response):
    """
    HTTP response class.

    A Response instance represents the response that will be sent to the client
    and is created by passing a status code, a list of (name, value) headers
    and a body.

    Response is basically just a webob.Response with a modified initializer and
    less implicit behaviour.
    """

    default_content_type = None

    def __init__(self, status, headers, body):
        kwargs = {'status': status,
                  'headerlist': headers}
        # XXX webob workaround. I can't see a way to create an empty response
        # *with* a content-length, as is common for a HEAD response. So, a
        # workaround is that if there is no body, i.e. None, then we capture
        # the content-length and set the header once webob's initialiser has
        # finished.
        charset = None
        content_length = None
        if body is None:
            header_dict = dict([(key.lower(), val) for (key, val) in headers])
            content_length = header_dict.get('content-length')
        elif isinstance(body, basestring):
            if isinstance(body, unicode):
                kwargs['charset'] = 'utf-8'
                kwargs['unicode_body'] = body
            else:
                kwargs['body'] = body
        else:
            kwargs['app_iter'] = body
        
        super(Response, self).__init__(**kwargs)
        
        # XXX webob workaround. see above
        if content_length is not None:
            self.headers['Content-Length'] = content_length


# Successful 2xx

def ok(headers, body=''):
    """
    200 OK

    The request has succeeded. The information returned with the response
    is dependent on the method used in the request, for example:

    GET an entity corresponding to the requested resource is sent in the
    response;

    HEAD the entity-header fields corresponding to the requested resource are
    sent in the response without any message-body;

    POST an entity describing or containing the result of the action;

    TRACE an entity containing the request message as received by the end
    server.
    """
    return Response("200 OK", headers, body)


def created(location, headers, body):
    """
    201 Created

    The request has been fulfilled and resulted in a new resource being
    created. The newly created resource can be referenced by the URI(s)
    returned in the entity of the response, with the most specific URI for the
    resource given by a Location header field. The response SHOULD include an
    entity containing a list of resource characteristics and location(s) from
    which the user or user agent can choose the one most appropriate. The
    entity format is specified by the media type given in the Content-Type
    header field. The origin server MUST create the resource before returning
    the 201 status code. If the action cannot be carried out immediately, the
    server SHOULD respond with 202 (Accepted) response instead.

    A 201 response MAY contain an ETag response header field indicating the
    current value of the entity tag for the requested variant just created, see
    section 14.19.
    """
    if headers is None:
        headers = []
    else:
        headers = list(headers)
    headers.append(('Location', url.URL(location)))
    return Response("201 Created", headers, body)


# Redirection 3xx

_REDIRECTION_PAGE = """<html>
<head>
<meta http-equiv="content-type" content="text/html;charset=utf-8" />
<title>%(status)s</title>
</head>
<body>
<h1>%(status)s</h1>
<p>This document has moved to <a href="%(url)s">%(location)s</a>.</p>
</body>
</html>"""


<<<<<<< HEAD
def _redirect(status, location, headers=None, body=None):
=======
def _redirect(status, location, headers=None):
>>>>>>> b65849ff
    """
    Creating a standard HTML content for the common redirects:
     * 301 Moved Permanently
     * 302 Found
     * 303 See Other
    """
    redirection_url = url.URL(location)
    
    if not headers:
        headers = []
    headers.extend([('Location', redirection_url),
                    ('Content-Type', 'text/html')])
    if not body:
        body = _REDIRECTION_PAGE % {"status": status,
                                    "url": cgi.escape(redirection_url),
                                    "location": cgi.escape(location)}

    return Response(status, headers, body)


def moved_permanently(location, headers=None):
    """
    301 Moved Permanently

    The requested resource has been assigned a new permanent URI and any
    future references to this resource SHOULD use one of the returned URIs.
    Clients with link editing capabilities ought to automatically re-link
    references to the Request-URI to one or more of the new references returned
    by the server, where possible. This response is cacheable unless indicated
    otherwise.

    The new permanent URI SHOULD be given by the Location field in the
    response. Unless the request method was HEAD, the entity of the response
    SHOULD contain a short hypertext note with a hyperlink to the new URI(s).

    If the 301 status code is received in response to a request other than GET
    or HEAD, the user agent MUST NOT automatically redirect the request unless
    it can be confirmed by the user, since this might change the conditions
    under which the request was issued.

    Note: When automatically redirecting a POST request after receiving a
    301 status code, some existing HTTP/1.0 user agents will
    erroneously change it into a GET request.
    """
    return _redirect("301 Moved Permanently", location, headers)


def found(location, headers=None):
    """
    302 Found

    The requested resource resides temporarily under a different URI. Since the
    redirection might be altered on occasion, the client SHOULD continue to use
    the Request-URI for future requests. This response is only cacheable if
    indicated by a Cache-Control or Expires header field.

    The temporary URI SHOULD be given by the Location field in the response.
    Unless the request method was HEAD, the entity of the response SHOULD
    contain a short hypertext note with a hyperlink to the new URI(s).

    If the 302 status code is received in response to a request other than GET
    or HEAD, the user agent MUST NOT automatically redirect the request unless
    it can be confirmed by the user, since this might change the conditions
    under which the request was issued.

    Note: RFC 1945 and RFC 2068 specify that the client is not allowed to
    change the method on the redirected request.  However, most existing user
    agent implementations treat 302 as if it were a 303 response, performing a
    GET on the Location field-value regardless of the original request method.
    The status codes 303 and 307 have been added for servers that wish to make
    unambiguously clear which kind of reaction is expected of the client.
    """
    return _redirect("302 Found", location, headers)


def see_other(location, headers=None):
    """
    303 See Other

    The response to the request can be found under a different URI and SHOULD
    be retrieved using a GET method on that resource. This method exists
    primarily to allow the output of a POST-activated script to redirect the
    user agent to a selected resource. The new URI is not a substitute
    reference for the originally requested resource. The 303 response MUST NOT
    be cached, but the response to the second (redirected) request might be
    cacheable.

    The different URI SHOULD be given by the Location field in the response.
    Unless the request method was HEAD, the entity of the response SHOULD
    contain a short hypertext note with a hyperlink to the new URI(s).

    Note: Many pre-HTTP/1.1 user agents do not understand the 303 status. When
    interoperability with such clients is a concern, the 302 status code may be
    used instead, since most user agents react to a 302 response as described
    here for 303.
    """
    return _redirect("303 See Other", location, headers)


def not_modified(headers=None):
    """
    304 Not Modified

    If the client has performed a conditional GET request and access is
    allowed, but the document has not been modified, the server SHOULD respond
    with this status code. The 304 response MUST NOT contain a message-body,
    and thus is always terminated by the first empty line after the header
    fields.

    The response MUST include the following header fields:

          - Date, unless its omission is required by section 14.18.1

    If a clockless origin server obeys these rules, and proxies and clients add
    their own Date to any response received without one (as already specified
    by [RFC 2068], section 14.19), caches will operate correctly.

          - ETag and/or Content-Location, if the header would have been sent in
    a 200 response to the same request

          - Expires, Cache-Control, and/or Vary, if the field-value might
    differ from that sent in any previous response for the same variant

    If the conditional GET used a strong cache validator (see section 13.3.3),
    the response SHOULD NOT include other entity-headers. Otherwise (i.e., the
    conditional GET used a weak validator), the response MUST NOT include other
    entity-headers; this prevents inconsistencies between cached entity-bodies
    and updated headers.

    If a 304 response indicates an entity not currently cached, then the cache
    MUST disregard the response and repeat the request without the conditional.

    If a cache uses a received 304 response to update a cache entry, the cache
    MUST update the entry to reflect any new field values given in the
    response.
    """
    if headers is None:
        headers = []
    return Response("304 Not Modified", headers, None)


# Client Error 4xx

def bad_request(headers=None, body=None):
    """
    400 Bad Request

    The request could not be understood by the server due to malformed syntax.
    The client SHOULD NOT repeat the request without modifications.
    """
    if headers is None and body is None:
        headers = [('Content-Type', 'text/plain')]
        body = '400 Bad Request'
    return Response("400 Bad Request", headers, body)


class BadRequestError(error.HTTPClientError):
    """ Exception for the 400 http code """
    response_factory = staticmethod(bad_request)


def unauthorized(headers, body):
    """
    401 Unauthorized

    The request requires user authentication. The response MUST include a
    WWW-Authenticate header field (section 14.47) containing a challenge
    applicable to the requested resource. The client MAY repeat the request
    with a suitable Authorization header field (section 14.8). If the request
    already included Authorization credentials, then the 401 response indicates
    that authorization has been refused for those credentials. If the 401
    response contains the same challenge as the prior response, and the user
    agent has already attempted authentication at least once, then the user
    SHOULD be presented the entity that was given in the response, since that
    entity might include relevant diagnostic information. HTTP access
    authentication is explained in "HTTP Authentication: Basic and Digest
    Access Authentication" [43].
    """
    return Response("401 Unauthorized", headers, body)


class UnauthorizedError(error.HTTPClientError):
    """ Exception for the 401 http code """
    response_factory = staticmethod(unauthorized)


def forbidden(headers=None, body=None):
    """
    403 Forbidden

    The server understood the request, but is refusing to fulfill it.
    Authorization will not help and the request SHOULD NOT be repeated. If the
    request method was not HEAD and the server wishes to make public why the
    request has not been fulfilled, it SHOULD describe the reason for the
    refusal in the entity. If the server does not wish to make this information
    available to the client, the status code 404 (Not Found) can be used
    instead.
    """
    if headers is None and body is None:
        headers = [('Content-Type', 'text/plain')]
        body = '403 Forbidden'
    return Response("403 Forbidden", headers, body)


class ForbiddenError(error.HTTPClientError):
    """ Exception for the 403 http code """
    response_factory = staticmethod(forbidden)


def not_found(headers=None, body=None):
    """
    404 Not Found

    The server has not found anything matching the Request-URI. No indication
    is given of whether the condition is temporary or permanent. The 410 (Gone)
    status code SHOULD be used if the server knows, through some internally
    configurable mechanism, that an old resource is permanently unavailable and
    has no forwarding address. This status code is commonly used when the
    server does not wish to reveal exactly why the request has been refused, or
    when no other response is applicable.
    """
    if headers is None and body is None:
        headers = [('Content-Type', 'text/plain')]
        body = '404 Not Found'
    return Response("404 Not Found", headers, body)


class NotFoundError(error.HTTPClientError):
    """ Exception for the 404 http code """
    response_factory = staticmethod(not_found)


def method_not_allowed(allow):
    """
    405 Not Allowed

    The method specified in the Request-Line is not allowed for the resource
    identified by the Request-URI. The response MUST include an Allow header
    containing a list of valid methods for the requested resource.
    """
    if isinstance(allow, list):
        allow = ', '.join(allow)
    return Response("405 Method Not Allowed",
                    [('Content-Type', 'text/plain'),
                     ('Allow', allow)],
                    "405 Method Not Allowed")


class MethodNotAllowedError(error.HTTPClientError):
    """ Exception for the 405 http code """
    response_factory = staticmethod(method_not_allowed)


def not_acceptable(headers, body):
    """
    406 Not Acceptable

    The resource identified by the request is only capable of generating
    response entities which have content characteristics not acceptable
    according to the accept headers sent in the request.

    Unless it was a HEAD request, the response SHOULD include an entity
    containing a list of available entity characteristics and location(s) from
    which the user or user agent can choose the one most appropriate. The
    entity format is specified by the media type given in the Content-Type
    header field. Depending upon the format and the capabilities of the user
    agent, selection of the most appropriate choice MAY be performed
    automatically. However, this specification does not define any standard for
    such automatic selection.

    Note: HTTP/1.1 servers are allowed to return responses which are not
    acceptable according to the accept headers sent in the request. In some
    cases, this may even be preferable to sending a 406 response.  User agents
    are encouraged to inspect the headers of an incoming response to determine
    if it is acceptable.

    If the response could be unacceptable, a user agent SHOULD temporarily stop
    receipt of more data and query the user for a decision on further actions.
    """
    return Response('406 Not Acceptable', headers, body)


class NotAcceptableError(error.HTTPClientError):
    """ Exception for the 406 http code """
    response_factory = staticmethod(not_acceptable)


def conflict(headers, body):
    """
    409 Conflict

    The request could not be completed due to a conflict with the current state
    of the resource. This code is only allowed in situations where it is
    expected that the user might be able to resolve the conflict and resubmit
    the request. The response body SHOULD include enough information for the
    user to recognize the source of the conflict. Ideally, the response entity
    would include enough information for the user or user agent to fix the
    problem; however, that might not be possible and is not required.

    Conflicts are most likely to occur in response to a PUT request. For
    example, if versioning were being used and the entity being PUT included
    changes to a resource which conflict with those made by an earlier
    (third-party) request, the server might use the 409 response to indicate
    that it can't complete the request. In this case, the response entity would
    likely contain a list of the differences between the two versions in a
    format defined by the response Content-Type.
    """
    return Response("409 Conflict", headers, body)


class ConflictError(error.HTTPClientError):
    """ Exception for the 409 http code """
    response_factory = staticmethod(conflict)


# Server Error 5xx

def internal_server_error(headers=None, body=None):
    """
    500 Internal Server Error.

    The server encountered an unexpected condition which prevented it from
    fulfilling the request.
    """
    if headers is None and body is None:
        headers = [('Content-Type', 'text/plain')]
        body = '500 Internal Server Error'
    return Response('500 Internal Server Error', headers, body)


class InternalServerError(error.HTTPServerError):
    """
    500 Internal Server Error exception.
    """
    response_factory = staticmethod(internal_server_error)


def bad_gateway(headers=None, body=None):
    """
    502 Bad Gateway.

    The server, while acting as a gateway or proxy, received an invalid
    response from the upstream server it accessed in attempting to fulfill the
    request.
    """
    if headers is None and body is None:
        headers = [('Content-Type', 'text/plain')]
        body = '502 Bad Gateway'
    return Response('502 Bad Gateway', headers, body)


class BadGatewayError(error.HTTPServerError):
    """
    502 Bad Gateway exception.
    """
    response_factory = staticmethod(bad_gateway)


def service_unavailable(headers=None, body=None):
    """
    503 Service Unavailable.

    The server is currently unable to handle the request due to a temporary
    overloading or maintenance of the server. The implication is that this is a
    temporary condition which will be alleviated after some delay. If known,
    the length of the delay MAY be indicated in a Retry-After header. If no
    Retry-After is given, the client SHOULD handle the response as it would for
    a 500 response.
    """
    if headers is None and body is None:
        headers = [('Content-Type', 'text/plain')]
        body = '503 Service Unavailable'
    return Response('503 Service Unavailable', headers, body)


class ServiceUnavailableError(error.HTTPServerError):
    """
    503 Service Unavailable exception.
    """
    response_factory = staticmethod(service_unavailable)


def gateway_timeout(headers=None, body=None):
    """
    504 Gateway Timeout.

    The server, while acting as a gateway or proxy, did not receive a timely
    response from the upstream server specified by the URI (e.g. HTTP, FTP,
    LDAP) or some other auxiliary server (e.g. DNS) it needed to access in
    attempting to complete the request.
    """
    if headers is None and body is None:
        headers = [('Content-Type', 'text/plain')]
        body = '504 Gateway Timeout'
    return Response('504 Gateway Timeout', headers, body)


class GatewayTimeoutError(error.HTTPServerError):
    """
    504 Gateway Timeout exception.
    """
    response_factory = staticmethod(gateway_timeout)<|MERGE_RESOLUTION|>--- conflicted
+++ resolved
@@ -184,11 +184,7 @@
 </html>"""
 
 
-<<<<<<< HEAD
 def _redirect(status, location, headers=None, body=None):
-=======
-def _redirect(status, location, headers=None):
->>>>>>> b65849ff
     """
     Creating a standard HTML content for the common redirects:
      * 301 Moved Permanently
