"""
HTTP Request and Response objects, simple Response factories and exceptions
types for common HTTP errors.
"""
import cgi
import webob
import urllib


from restish import error, url


class Request(webob.Request):
    """
    HTTP request class.

    The request represents the request from the client and is created by
    passing a WSGI environ dictionary to the initialiser.

    Request is basically a webob.Request with one important difference:
    url-like properties are represented as url.URL instances to allow them
    to manipulated easily and safely.
    """

    def __init__(self, environ):
        webob.Request.__init__(self, environ)

    @property
    def host_url(self):
        """
        Return the host's URL, i.e. the URL of the HTTP server.
        """
        return url.URL(super(Request, self).host_url)

    @property
    def application_url(self):
        """
        Return the WSGI application's URL.
        """
        return url.URL(super(Request, self).application_url)

    @property
    def application_path(self):
        """
        Return the path part of the WSGI application's URL.
        """
        return self.application_url.path

    @property
    def path_url(self):
        """
        Return the path's URL, i.e. the current URL without the query string.
        """
        return url.URL(super(Request, self).path_url)

    @property
    def url(self):
        """
        Return the full current (i.e. requested), URL.
        """
        return url.URL(super(Request, self).url)

    @property
    def path(self):
        """
        Return the path part of the current URL, relative to the root of the
        web server.
        """
        return url.URL(super(Request, self).path)

    @property
    def path_qs(self):
        """
        Return the path of the current URL, relative to the root of the web
        server, and the query string.
        """
        return url.URL(super(Request, self).path_qs)


class Response(webob.Response):
    """
    HTTP response class.

    A Response instance represents the response that will be sent to the client
    and is created by passing a status code, a list of (name, value) headers
    and a body.

    Response is basically just a webob.Response with a modified initializer and
    less implicit behaviour.
    """

    default_content_type = None

    def __init__(self, status, headers, body):
        kwargs = {'status': status,
                  'headerlist': headers}
        # XXX webob workaround. I can't see a way to create an empty response
        # *with* a content-length, as is common for a HEAD response. So, a
        # workaround is that if there is no body, i.e. None, then we capture
        # the content-length and set the header once webob's initialiser has
        # finished.
        charset = None
        content_length = None
        if body is None:
            header_dict = dict([(key.lower(), val) for (key, val) in headers])
            content_length = header_dict.get('content-length')
        elif isinstance(body, basestring):
            if isinstance(body, unicode):
                kwargs['charset'] = 'utf-8'
                kwargs['unicode_body'] = body
            else:
                kwargs['body'] = body
        else:
            kwargs['app_iter'] = body
        
        super(Response, self).__init__(**kwargs)
        
        # XXX webob workaround. see above
        if content_length is not None:
            self.headers['Content-Length'] = content_length


# Successful 2xx

def ok(headers, body=''):
    """
    200 OK

    The request has succeeded. The information returned with the response
    is dependent on the method used in the request, for example:

    GET an entity corresponding to the requested resource is sent in the
    response;

    HEAD the entity-header fields corresponding to the requested resource are
    sent in the response without any message-body;

    POST an entity describing or containing the result of the action;

    TRACE an entity containing the request message as received by the end
    server.
    """
    return Response("200 OK", headers, body)


def created(location, headers, body):
    """
    201 Created

    The request has been fulfilled and resulted in a new resource being
    created. The newly created resource can be referenced by the URI(s)
    returned in the entity of the response, with the most specific URI for the
    resource given by a Location header field. The response SHOULD include an
    entity containing a list of resource characteristics and location(s) from
    which the user or user agent can choose the one most appropriate. The
    entity format is specified by the media type given in the Content-Type
    header field. The origin server MUST create the resource before returning
    the 201 status code. If the action cannot be carried out immediately, the
    server SHOULD respond with 202 (Accepted) response instead.

    A 201 response MAY contain an ETag response header field indicating the
    current value of the entity tag for the requested variant just created, see
    section 14.19. 
    """
    if headers is None:
        headers = []
    else:
        headers = list(headers)
    headers.append(('Location', url.URL(location)))
    return Response("201 Created", headers, body)


# Redirection 3xx

_REDIRECTION_PAGE = """<html>
<head>
<meta http-equiv="content-type" content="text/html;charset=utf-8" />
<title>%(status)s</title>
</head>
<body>
<h1>%(status)s</h1>
<p>This document has moved to <a href="%(url)s">%(location)s</a>.</p>
</body>
</html>"""

<<<<<<< HEAD

def _redirect(status, location, body=None):
=======
def _redirect(status, location, headers=None):
>>>>>>> d31b397e
    """
    Creating a standard HTML content for the common redirects:
     * 301 Moved Permanently
     * 302 Found
     * 303 See Other
    """
<<<<<<< HEAD
    redirection_url = url.URL(location)
    body = _REDIRECTION_PAGE % {"status": status,
                                "url": cgi.escape(redirection_url),
                                "location": cgi.escape(location)}
    return Response(status,
                    [('Location', redirection_url),
                     ('Content-Type', 'text/html; charset=utf-8')],
                    body)
=======
    if not headers:
        headers = []
    headers.extend([('Location', location),
                    ('Content-Type', 'text/html')])
    body = _REDIRECTION_PAGE % {"status": cgi.escape(status),
                                "location": cgi.escape(location)}
    return Response(status, headers, body)
>>>>>>> d31b397e


def moved_permanently(location, headers=None):
    """
    301 Moved Permanently

    The requested resource has been assigned a new permanent URI and any
    future references to this resource SHOULD use one of the returned URIs.
    Clients with link editing capabilities ought to automatically re-link
    references to the Request-URI to one or more of the new references returned
    by the server, where possible. This response is cacheable unless indicated
    otherwise.

    The new permanent URI SHOULD be given by the Location field in the
    response. Unless the request method was HEAD, the entity of the response
    SHOULD contain a short hypertext note with a hyperlink to the new URI(s).

    If the 301 status code is received in response to a request other than GET
    or HEAD, the user agent MUST NOT automatically redirect the request unless
    it can be confirmed by the user, since this might change the conditions
    under which the request was issued.

    Note: When automatically redirecting a POST request after receiving a
    301 status code, some existing HTTP/1.0 user agents will
    erroneously change it into a GET request.
    """
    return _redirect("301 Moved Permanently", location, headers)


def found(location, headers=None):
    """
    302 Found

    The requested resource resides temporarily under a different URI. Since the
    redirection might be altered on occasion, the client SHOULD continue to use
    the Request-URI for future requests. This response is only cacheable if
    indicated by a Cache-Control or Expires header field.

    The temporary URI SHOULD be given by the Location field in the response.
    Unless the request method was HEAD, the entity of the response SHOULD
    contain a short hypertext note with a hyperlink to the new URI(s).

    If the 302 status code is received in response to a request other than GET
    or HEAD, the user agent MUST NOT automatically redirect the request unless
    it can be confirmed by the user, since this might change the conditions
    under which the request was issued.

    Note: RFC 1945 and RFC 2068 specify that the client is not allowed to
    change the method on the redirected request.  However, most existing user
    agent implementations treat 302 as if it were a 303 response, performing a
    GET on the Location field-value regardless of the original request method.
    The status codes 303 and 307 have been added for servers that wish to make
    unambiguously clear which kind of reaction is expected of the client.
    """
    return _redirect("302 Found", location, headers)


def see_other(location, headers=None):
    """
    303 See Other

    The response to the request can be found under a different URI and SHOULD
    be retrieved using a GET method on that resource. This method exists
    primarily to allow the output of a POST-activated script to redirect the
    user agent to a selected resource. The new URI is not a substitute
    reference for the originally requested resource. The 303 response MUST NOT
    be cached, but the response to the second (redirected) request might be
    cacheable.

    The different URI SHOULD be given by the Location field in the response.
    Unless the request method was HEAD, the entity of the response SHOULD
    contain a short hypertext note with a hyperlink to the new URI(s).

    Note: Many pre-HTTP/1.1 user agents do not understand the 303 status. When
    interoperability with such clients is a concern, the 302 status code may be
    used instead, since most user agents react to a 302 response as described
    here for 303.
    """
    return _redirect("303 See Other", location, headers)


def not_modified(headers=None):
    """
    304 Not Modified

    If the client has performed a conditional GET request and access is
    allowed, but the document has not been modified, the server SHOULD respond
    with this status code. The 304 response MUST NOT contain a message-body,
    and thus is always terminated by the first empty line after the header
    fields.

    The response MUST include the following header fields:

          - Date, unless its omission is required by section 14.18.1

    If a clockless origin server obeys these rules, and proxies and clients add
    their own Date to any response received without one (as already specified
    by [RFC 2068], section 14.19), caches will operate correctly.

          - ETag and/or Content-Location, if the header would have been sent in
    a 200 response to the same request

          - Expires, Cache-Control, and/or Vary, if the field-value might
    differ from that sent in any previous response for the same variant

    If the conditional GET used a strong cache validator (see section 13.3.3),
    the response SHOULD NOT include other entity-headers. Otherwise (i.e., the
    conditional GET used a weak validator), the response MUST NOT include other
    entity-headers; this prevents inconsistencies between cached entity-bodies
    and updated headers.

    If a 304 response indicates an entity not currently cached, then the cache
    MUST disregard the response and repeat the request without the conditional.

    If a cache uses a received 304 response to update a cache entry, the cache
    MUST update the entry to reflect any new field values given in the
    response. 
    """
    if headers is None:
        headers = []
    return Response("304 Not Modified", headers, None)


# Client Error 4xx

def bad_request(headers=None, body=None):
    """
    400 Bad Request

    The request could not be understood by the server due to malformed syntax.
    The client SHOULD NOT repeat the request without modifications.
    """
    if headers is None and body is None:
        headers = [('Content-Type', 'text/plain')]
        body = '400 Bad Request'
    return Response("400 Bad Request", headers, body)


class BadRequestError(error.HTTPClientError):
    """ Exception for the 400 http code """
    response_factory = staticmethod(bad_request)


def unauthorized(headers, body):
    """
    401 Unauthorized

    The request requires user authentication. The response MUST include a
    WWW-Authenticate header field (section 14.47) containing a challenge
    applicable to the requested resource. The client MAY repeat the request
    with a suitable Authorization header field (section 14.8). If the request
    already included Authorization credentials, then the 401 response indicates
    that authorization has been refused for those credentials. If the 401
    response contains the same challenge as the prior response, and the user
    agent has already attempted authentication at least once, then the user
    SHOULD be presented the entity that was given in the response, since that
    entity might include relevant diagnostic information. HTTP access
    authentication is explained in "HTTP Authentication: Basic and Digest
    Access Authentication" [43]. 
    """
    return Response("401 Unauthorized", headers, body)


class UnauthorizedError(error.HTTPClientError):
    """ Exception for the 401 http code """
    response_factory = staticmethod(unauthorized)


def forbidden(headers=None, body=None):
    """
    403 Forbidden

    The server understood the request, but is refusing to fulfill it.
    Authorization will not help and the request SHOULD NOT be repeated. If the
    request method was not HEAD and the server wishes to make public why the
    request has not been fulfilled, it SHOULD describe the reason for the
    refusal in the entity. If the server does not wish to make this information
    available to the client, the status code 404 (Not Found) can be used
    instead. 
    """
    if headers is None and body is None:
        headers = [('Content-Type', 'text/plain')]
        body = '403 Forbidden'
    return Response("403 Forbidden", headers, body)


class ForbiddenError(error.HTTPClientError):
    """ Exception for the 403 http code """
    response_factory = staticmethod(forbidden)


def not_found(headers=None, body=None):
    """
    404 Not Found

    The server has not found anything matching the Request-URI. No indication
    is given of whether the condition is temporary or permanent. The 410 (Gone)
    status code SHOULD be used if the server knows, through some internally
    configurable mechanism, that an old resource is permanently unavailable and
    has no forwarding address. This status code is commonly used when the
    server does not wish to reveal exactly why the request has been refused, or
    when no other response is applicable. 
    """
    if headers is None and body is None:
        headers = [('Content-Type', 'text/plain')]
        body = '404 Not Found'
    return Response("404 Not Found", headers, body)


class NotFoundError(error.HTTPClientError):
    """ Exception for the 404 http code """
    response_factory = staticmethod(not_found)


def method_not_allowed(allow):
    """
    405 Not Allowed

    The method specified in the Request-Line is not allowed for the resource
    identified by the Request-URI. The response MUST include an Allow header
    containing a list of valid methods for the requested resource.
    """
    if isinstance(allow, list):
        allow = ', '.join(allow)
    return Response("405 Method Not Allowed",
                    [('Content-Type', 'text/plain'),
                     ('Allow', allow)],
                    "405 Method Not Allowed")


class MethodNotAllowedError(error.HTTPClientError):
    """ Exception for the 405 http code """
    response_factory = staticmethod(method_not_allowed)


def not_acceptable(headers, body):
    """
    406 Not Acceptable

    The resource identified by the request is only capable of generating
    response entities which have content characteristics not acceptable
    according to the accept headers sent in the request.

    Unless it was a HEAD request, the response SHOULD include an entity
    containing a list of available entity characteristics and location(s) from
    which the user or user agent can choose the one most appropriate. The
    entity format is specified by the media type given in the Content-Type
    header field. Depending upon the format and the capabilities of the user
    agent, selection of the most appropriate choice MAY be performed
    automatically. However, this specification does not define any standard for
    such automatic selection.

    Note: HTTP/1.1 servers are allowed to return responses which are not
    acceptable according to the accept headers sent in the request. In some
    cases, this may even be preferable to sending a 406 response.  User agents
    are encouraged to inspect the headers of an incoming response to determine
    if it is acceptable.

    If the response could be unacceptable, a user agent SHOULD temporarily stop
    receipt of more data and query the user for a decision on further actions. 
    """
    return Response('406 Not Acceptable', headers, body)


class NotAcceptableError(error.HTTPClientError):
    """ Exception for the 406 http code """
    response_factory = staticmethod(not_acceptable)


def conflict(headers, body):
    """
    409 Conflict

    The request could not be completed due to a conflict with the current state
    of the resource. This code is only allowed in situations where it is
    expected that the user might be able to resolve the conflict and resubmit
    the request. The response body SHOULD include enough information for the
    user to recognize the source of the conflict. Ideally, the response entity
    would include enough information for the user or user agent to fix the
    problem; however, that might not be possible and is not required.

    Conflicts are most likely to occur in response to a PUT request. For
    example, if versioning were being used and the entity being PUT included
    changes to a resource which conflict with those made by an earlier
    (third-party) request, the server might use the 409 response to indicate
    that it can't complete the request. In this case, the response entity would
    likely contain a list of the differences between the two versions in a
    format defined by the response Content-Type. 
    """
    return Response("409 Conflict", headers, body)


class ConflictError(error.HTTPClientError):
    """ Exception for the 409 http code """
    response_factory = staticmethod(conflict)


# Server Error 5xx

def internal_server_error(headers=None, body=None):
    """
    500 Internal Server Error.

    The server encountered an unexpected condition which prevented it from
    fulfilling the request. 
    """
    if headers is None and body is None:
        headers = [('Content-Type', 'text/plain')]
        body = '500 Internal Server Error'
    return Response('500 Internal Server Error', headers, body)


class InternalServerError(error.HTTPServerError):
    """
    500 Internal Server Error exception.
    """
    response_factory = staticmethod(internal_server_error)


def bad_gateway(headers=None, body=None):
    """
    502 Bad Gateway.

    The server, while acting as a gateway or proxy, received an invalid
    response from the upstream server it accessed in attempting to fulfill the
    request.
    """
    if headers is None and body is None:
        headers = [('Content-Type', 'text/plain')]
        body = '502 Bad Gateway'
    return Response('502 Bad Gateway', headers, body)


class BadGatewayError(error.HTTPServerError):
    """
    502 Bad Gateway exception.
    """
    response_factory = staticmethod(bad_gateway)


def service_unavailable(headers=None, body=None):
    """
    503 Service Unavailable.

    The server is currently unable to handle the request due to a temporary
    overloading or maintenance of the server. The implication is that this is a
    temporary condition which will be alleviated after some delay. If known,
    the length of the delay MAY be indicated in a Retry-After header. If no
    Retry-After is given, the client SHOULD handle the response as it would for
    a 500 response. 
    """
    if headers is None and body is None:
        headers = [('Content-Type', 'text/plain')]
        body = '503 Service Unavailable'
    return Response('503 Service Unavailable', headers, body)


class ServiceUnavailableError(error.HTTPServerError):
    """
    503 Service Unavailable exception.
    """
    response_factory = staticmethod(service_unavailable)


def gateway_timeout(headers=None, body=None):
    """
    504 Gateway Timeout.

    The server, while acting as a gateway or proxy, did not receive a timely
    response from the upstream server specified by the URI (e.g. HTTP, FTP,
    LDAP) or some other auxiliary server (e.g. DNS) it needed to access in
    attempting to complete the request. 
    """
    if headers is None and body is None:
        headers = [('Content-Type', 'text/plain')]
        body = '504 Gateway Timeout'
    return Response('504 Gateway Timeout', headers, body)


class GatewayTimeoutError(error.HTTPServerError):
    """
    504 Gateway Timeout exception.
    """
    response_factory = staticmethod(gateway_timeout)<|MERGE_RESOLUTION|>--- conflicted
+++ resolved
@@ -183,36 +183,26 @@
 </body>
 </html>"""
 
-<<<<<<< HEAD
-
-def _redirect(status, location, body=None):
-=======
-def _redirect(status, location, headers=None):
->>>>>>> d31b397e
+
+def _redirect(status, location, headers=None, body=None):
     """
     Creating a standard HTML content for the common redirects:
      * 301 Moved Permanently
      * 302 Found
      * 303 See Other
     """
-<<<<<<< HEAD
     redirection_url = url.URL(location)
-    body = _REDIRECTION_PAGE % {"status": status,
-                                "url": cgi.escape(redirection_url),
-                                "location": cgi.escape(location)}
-    return Response(status,
-                    [('Location', redirection_url),
-                     ('Content-Type', 'text/html; charset=utf-8')],
-                    body)
-=======
+    
     if not headers:
         headers = []
-    headers.extend([('Location', location),
+    headers.extend([('Location', redirection_url),
                     ('Content-Type', 'text/html')])
-    body = _REDIRECTION_PAGE % {"status": cgi.escape(status),
-                                "location": cgi.escape(location)}
+    if not body:
+        body = _REDIRECTION_PAGE % {"status": status,
+                                    "url": cgi.escape(redirection_url),
+                                    "location": cgi.escape(location)}
+
     return Response(status, headers, body)
->>>>>>> d31b397e
 
 
 def moved_permanently(location, headers=None):
