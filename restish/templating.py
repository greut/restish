--- conflicted
+++ resolved
@@ -15,42 +15,7 @@
         """
         Render the template and args, optionally encoding to a byte string.
         """
-<<<<<<< HEAD
-        def decorator(func):
-            def decorated(page, request, *a, **k):
-                args = func(page, request, *a, **k)
-                if not isinstance(args, http.Response):
-                    return self.render_response(request, page, template, args,
-                                                type=type, encoding=encoding)
-                return args
-            decorated.__name__ = func.func_name
-            return decorated
-        return decorator
-
-    def element(self, template):
-        """
-        Convenience decorator that calls render_element, passing the dict
-        returned from calling the decorated method as the template 'args'.
-
-        The decorated method's first argument must be a http.Request instance. All
-        arguments (including the request) are passed on as-is.
-
-        The decorated method must return a dict that will be passed to the
-        render_element methods as the args parameter.
-
-        :arg template:
-            Name of the template file.
-        """
-        def decorator(func):
-            def decorated(element, request, *a, **k):
-                args = func(element, request, *a, **k)
-                return self.render_element(request, element, template, args)
-            decorated.__name__ = func.func_name
-            return decorated
-        return decorator
-=======
         return self.renderer(template, args, encoding=encoding)
->>>>>>> d3100922
 
     def args(self, request):
         """
@@ -196,8 +161,12 @@
     def decorator(func):
         def decorated(page, request, *a, **k):
             args = func(page, request, *a, **k)
-            return render_response(request, page, template, args, type=type,
-                                   encoding=encoding)
+            if not isinstance(args, http.Response):
+                return render_response(request, page, template, args,
+                                       type=type, encoding=encoding)
+            else:
+                return args
+        decorated.__name__ = func.func_name
         return decorated
     return decorator
 
@@ -219,6 +188,10 @@
     def decorator(func):
         def decorated(element, request, *a, **k):
             args = func(element, request, *a, **k)
-            return render_element(request, element, template, args)
+            if not isinstance(args, http.Response):
+                return render_element(request, element, template, args)
+            else:
+                return args
+        decorated.__name__ = func.func_name
         return decorated
     return decorator
