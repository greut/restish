"""
Templating support.
"""

from restish import http, url, util
from restish.page import Element


class Rendering(object):
    """
    Rendering helper class, used to generate content from templates.
    """

    def render(self, request, template, args={}, encoding=None):
        """
        Render the template and args using the configured templating engine.

        :arg request:
            Request instance.
        :arg template:
            Name of the template file.
        :arg args:
            Dictionary of args to pass to the template renderer.
        :arg encoding:
            Optional output encoding, defaults to None, i.e. output will be
            unicode (or unicode-safe).
        """
        renderer = request.environ['restish.templating.renderer']
        args_ = self.args(request)
        args_.update(args)
        return renderer(template, args_, encoding=encoding)

    def render_element(self, request, element, template, args={}):
        """
        Render a page element using the template and args.

        :arg request:
            Request instance.
        :arg element:
            Element being rendered (hint, it's often self).
        :arg template:
            Name of the template file.
        :arg args:
            Dictionary of args to pass to the template renderer.
        """
        # Combine common element args with those passed in.
        args_ = self.element_args(request, element)
        args_.update(args)
        # Return the rendered template.
        return self.render(request, template, args=args_)

    def render_page(self, request, page, template, args={}, encoding='utf-8'):
        """
        Render a page using the template and args.

        :arg request:
            Request instance.
        :arg page:
            Page being rendered (hint, it's often self).
        :arg template:
            Name of the template file.
        :arg args:
            Dictionary of args to pass to the template renderer.
        :arg encoding:
            Optional encoding of output, default to 'utf-8'.
        """
        # Combine common page args with those passed in.
        args_ = self.page_args(request, page)
        args_.update(args)
        # Return the rendered template.
        return self.render(request, template, args=args_, encoding=encoding)

    def render_response(self, request, page, template, args={},
                        type='text/html', encoding='utf-8'):
        """
        Render a page, using the template and args, and return a '200 OK'
        response.  The response's Content-Type header will be constructed from
        the type and encoding.

        :arg request:
            Request instance.
        :arg page:
            Page being rendered (hint, it's often self).
        :arg template:
            Name of the template file.
        :arg args:
            Dictionary of args to pass to the template renderer.
        :arg type:
            Optional mime type of content, defaults to 'text/html'
        :arg encoding:
            Optional encoding of output, default to 'utf-8'.
        """
        return http.ok([('Content-Type', "%s; charset=%s"%(type, encoding))],
                       self.render_page(request, page, template, args,
                                        encoding=encoding))

    def page(self, template, type='text/html', encoding='utf-8'):
        """
        Convenience decorator that calls render_response, passing the dict
        returned from calling the decorated method as the template 'args'.

        The decorated method's first argument must be a http.Request instance. All
        arguments (including the request) are passed on as-is.

        The decorated method must return a dict that will be passed to the
        render_response method as the args parameter.

        Note: if the decorator does not allow full control consider calling
        render_response directly.

        :arg template:
            Name of the template file.
        :arg type:
            Optional mime type of content, defaults to 'text/html'
        :arg encoding:
            Optional encoding of output, default to 'utf-8'.
        """
        def decorator(func):
            def decorated(page, request, *a, **k):
                args = func(page, request, *a, **k)
<<<<<<< HEAD
                # The response might already be an HTTP one
                if not isinstance(args, http.Response):
                    # Add common args and overwrite with those returned by the
                    # decorated object.
                    args_ = self.page_args(request, page)
                    args_.update(args)
                    # Render the template and return a response.
                    return http.ok(
                            [('Content-Type', "%s; charset=%s"%(type, encoding))],
                            self.render(request, template, args=args_,
                                        encoding=encoding)
                            )
                else:
                    return args
            decorated.__name__ = func.func_name
=======
                return self.render_response(request, page, template, args,
                                            type=type, encoding=encoding)
>>>>>>> 10502f6e
            return decorated
        return decorator

    def element(self, template):
        """
        Convenience decorator that calls render_element, passing the dict
        returned from calling the decorated method as the template 'args'.

        The decorated method's first argument must be a http.Request instance. All
        arguments (including the request) are passed on as-is.

        The decorated method must return a dict that will be passed to the
        render_element methods as the args parameter.

        :arg template:
            Name of the template file.
        """
        def decorator(func):
            def decorated(element, request, *a, **k):
                args = func(element, request, *a, **k)
<<<<<<< HEAD
                # Add common args and overwrite with those returned by the
                # decorated object.
                args_ = self.element_args(request, element)
                args_.update(args)
                # Render the template and return a response.
                return self.render(request, template, args=args_)
            decorated.__name__ = func.__name__
=======
                return self.render_element(request, element, template, args)
>>>>>>> 10502f6e
            return decorated
        return decorator

    def args(self, request):
        """
        Return a dict of args that should always be present.
        """
        return {'urls': url.URLAccessor(request)}

    def element_args(self, request, element):
        """
        Return a dict of args that should be present when rendering elements.
        """
        def page_element(name):
            print element
            E = element.element(request, name)
            if isinstance(E, Element):
                E = util.RequestBoundCallable(E, request)
            return E
        args = self.args(request)
        args['element'] = page_element
        return args

    def page_args(self, request, page):
        """
        Return a dict of args that should be present when rendering pages.
        """
        return self.element_args(request, page)


_rendering = Rendering()
render = _rendering.render
render_element = _rendering.render_element
render_page = _rendering.render_page
render_response = _rendering.render_response
page = _rendering.page
element = _rendering.element
<|MERGE_RESOLUTION|>--- conflicted
+++ resolved
@@ -118,26 +118,11 @@
         def decorator(func):
             def decorated(page, request, *a, **k):
                 args = func(page, request, *a, **k)
-<<<<<<< HEAD
-                # The response might already be an HTTP one
                 if not isinstance(args, http.Response):
-                    # Add common args and overwrite with those returned by the
-                    # decorated object.
-                    args_ = self.page_args(request, page)
-                    args_.update(args)
-                    # Render the template and return a response.
-                    return http.ok(
-                            [('Content-Type', "%s; charset=%s"%(type, encoding))],
-                            self.render(request, template, args=args_,
-                                        encoding=encoding)
-                            )
-                else:
-                    return args
+                    return self.render_response(request, page, template, args,
+                                                type=type, encoding=encoding)
+                return args
             decorated.__name__ = func.func_name
-=======
-                return self.render_response(request, page, template, args,
-                                            type=type, encoding=encoding)
->>>>>>> 10502f6e
             return decorated
         return decorator
 
@@ -158,17 +143,8 @@
         def decorator(func):
             def decorated(element, request, *a, **k):
                 args = func(element, request, *a, **k)
-<<<<<<< HEAD
-                # Add common args and overwrite with those returned by the
-                # decorated object.
-                args_ = self.element_args(request, element)
-                args_.update(args)
-                # Render the template and return a response.
-                return self.render(request, template, args=args_)
-            decorated.__name__ = func.__name__
-=======
                 return self.render_element(request, element, template, args)
->>>>>>> 10502f6e
+            decorated.__name__ = func.func_name
             return decorated
         return decorator
 
