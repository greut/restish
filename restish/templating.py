--- conflicted
+++ resolved
@@ -135,14 +135,10 @@
     :arg headers:
         Optional extra HTTP headers for the output, default to []
     """
-<<<<<<< HEAD
-    headers.append(('Content-Type', '%s; charset=%s' % (type, encoding)))
-=======
     # Copy the headers to avoid changing the arg default or the list passed by
     # the caller.
     headers = list(headers)
     headers.extend([('Content-Type', '%s; charset=%s' % (type, encoding))])
->>>>>>> 8fe538af
     return http.ok(headers,
                    render_page(request, page, template, args,
                                encoding=encoding))
@@ -171,32 +167,23 @@
     """
     def decorator(func):
         def decorated(page, request, *a, **k):
-<<<<<<< HEAD
-            args = func(page, request, *a, **k)
-            if not isinstance(args, http.Response):
-                headers = []
-                if args is None:
+            result = func(page, request, *a, **k)
+            # The returned value can be either an http.Response,
+            # an (headers, args) tuple or just an args dict.
+            if not isinstance(result, http.Response):
+                if result is None:
                     raise Exception("Please return a dict or an http.Response "
                                     "(from %s)." % func.__name__)
-                elif not isinstance(args, dict) and len(args) == 2:
-                    headers, args = args[0], args[1]
+                elif not isinstance(result, dict) and len(result) == 2:
+                    headers, args = result
+                else:
+                    headers, args = [], result
                 return render_response(request, page, template, args,
                                        type=type, encoding=encoding,
                                        headers=headers)
             else:
-                return args
+                return result
         decorated.__name__ = func.func_name
-=======
-            result = func(page, request, *a, **k)
-            # The returned value can be either a (headers, args) tuple or just
-            # an args dict.
-            if isinstance(result, tuple):
-                headers, args = result
-            else:
-                headers, args = [], result
-            return render_response(request, page, template, args, type=type,
-                                   encoding=encoding, headers=headers)
->>>>>>> 8fe538af
         return decorated
     return decorator
 
