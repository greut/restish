"""
Base Resource class and associates methods for children and content negotiation
"""
import inspect
import mimetypes
import re
import mimeparse

<<<<<<< HEAD
from restish import http, url, _mimeparse as mimeparse
=======
from restish import http
>>>>>>> 19a6a303


_RESTISH_CHILD = "restish_child"
_RESTISH_METHOD = "restish_method"
_RESTISH_MATCH = "restish_match"
_RESTISH_CHILD_CLASS = "restish_child_class"


SHORT_CONTENT_TYPE_EXTRA = {
        'json': 'application/json',
        }

PYTHON_STRING_VARS = re.compile(r"%\(([^\)]+)\)s")

def child(matcher=None, klass=None, canonical=False):
    if klass is None and not isinstance(matcher, _metaResource):
        """ Child decorator used for finding child resources """
        def decorator(func, matcher=matcher):
            # No matcher? Use the function name.
            if matcher is None:
                matcher = func.__name__
            # If the matcher is a string then create a TemplateChildMatcher in its
            # place.
            if isinstance(matcher, basestring):
                matcher = TemplateChildMatcher(matcher)
            # Annotate the function.
            setattr(func, _RESTISH_CHILD, matcher)
            # Return the function (unwrapped).
            return func
        return decorator
    else:
        if klass is None:
            canonical = klass
            klass = matcher
            matcher = None
        
        def func(self, request, segments, *args, **kwargs):
            return klass(*args, **kwargs), segments
        
        if isinstance(matcher, basestring):
            matcher = TemplateChildMatcher(matcher, canonical)
        
        setattr(func, _RESTISH_CHILD, matcher)
        setattr(func, _RESTISH_CHILD_CLASS, klass)
        return func


def url_for(cls, *args, **kwargs):
    """
    Contruct an URL going up from the given resource class to the root.

    url_for(Klass, arg1="val1", arg2="val2")
    url_for(Klass, {"arg1":"val1", "arg2": "val2"})
    url_for(Klass, obj)
    """
    if isinstance(cls, basestring):
        classname = cls.lower()
        cls = Resource._resources.get(classname, None)
    
    # Some resource aren't in, like the root of the tree.
    # they will get "/"
    if cls is not None:
        return cls._url_for(*args, **kwargs)
    else:
        return Resource._url_for()


def redirect(fro, to=None):
    if not isinstance(fro, _metaResource) and not isinstance(to, _metaResource):
        def decorator(func):
            # you cannot alter a variable that sits outside the scope
            # so they are renamed
            if to is None:
                dest = fro
                orig = func.__name__
            else:
                dest = to
                orig = fro

            if type(dest) not in (list, tuple):
                dest = dest,
            
            # ignore original func
            new_func = lambda self, request, segments: http.found(request.application_url.child(*dest))
            setattr(new_func, _RESTISH_CHILD, TemplateChildMatcher(orig))
            return new_func
        return decorator
    else:
        if to is None:
            to = fro
            fro = None
        else:
            fro = TemplateChildMatcher(fro)
        
        def func(self, request, segments, **kwargs):
            return http.found(request.application_url + to._url_for(kwargs))

        setattr(func, _RESTISH_CHILD, fro)
        return func


class TemplateChildMatcher(object):
    """
    A @child matcher that parses a template in the form /fixed/{dynamic}/fixed,
    extracting segments inside {} markers.
    """
    SPLITTER = '/'
    MARKERS = '{', '}'
    
    def __init__(self, pattern, canonical=False):
        self.pattern = pattern
        self.canonical = canonical
        self._calc_score()
        self._compile()

    def _calc_score(self):
        """Return the score for this element"""
        def score(segment):
            if len(segment) >= 2 and (segment.find(self.MARKERS[0]) +
                                      segment.find(self.MARKERS[1]) != -2):
                return 0
            return 1
        segments = self.pattern.split(self.SPLITTER)
        self.score = tuple(score(segment) for segment in segments)

    @staticmethod
    def _re_safe(s):
        """Make a safe expression to be used into a regexp"""
        for c in r'\+*()[].^|':
            s = s.replace(c, r'\%s' % c)
        return s

    def _build_regex(self):
        """Build the regex from the pattern"""
        def re_segments(segments):
            for segment in segments:
                if len(segment) >= 2 and segment.find("{") + \
                    segment.find("}") != -2:
                    prefix, rest = segment.split("{", 1)
                    var, suffix = rest.rsplit("}", 1)
                    pos = var.find(":")
                    # make them regexp safe
                    prefix = self._re_safe(prefix)
                    suffix = self._re_safe(suffix)
                    if ~pos:
                        regex = '%s(?P<%s>%s)%s' % (prefix,
                                                    var[:pos],
                                                    var[pos+1:],
                                                    suffix)
                    else:
                        regex = r'%s(?P<%s>[^/]+)%s' % (prefix,
                                                        var,
                                                        suffix)
                    yield regex
                else:
                    yield self._re_safe(segment)

        segments = self.pattern.split('/')
        self._count = len(segments)
        return '/'.join(re_segments(segments))

    def _build_url(self):
        """Generate an URL from the matcher"""
        segments = self.pattern.split(self.SPLITTER)
        def re_segments(segments):
            for segment in segments:
                if len(segment) >= 2 and (segment.find(self.MARKERS[0]) +
                                          segment.find(self.MARKERS[1]) != -2):
                    prefix, rest = segment.split(self.MARKERS[0], 1)
                    var, suffix = rest.rsplit(self.MARKERS[1], 1)
                    pos = var.find(":")
                    if ~pos:
                        yield '%s%%(%s)s%s' % (prefix, var[:pos], suffix)
                    else:
                        yield '%s%%(%s)s%s' % (prefix, var, suffix)
                else:
                    yield segment
        
        return re_segments(segments)

    def _compile(self):
        """Compile the regexp to match segments"""
        self._regex = re.compile('^' + self._build_regex() + '$')
    
    def _url_for(self, obj=None, **kwargs):
        """Compile the URL with the given arguments.
        
        _url_for({arg: val, ...})
        _url_for(obj)
        _url_for(arg=val, ...)
        """
        template_url = self._build_url()
        if type(obj) is dict:
            kwargs = dict(kwargs, **obj)
            obj = None
        
        if obj is not None:
            segments = []
            for segment in template_url:
                keys = PYTHON_STRING_VARS.findall(segment)
                if keys:
                    for key in keys:
                        if hasattr(obj, key):
                            segments.append(segment % {key: getattr(obj, key)})
                        else:
                            raise KeyError(key, "url_for: key is missing")
                else:
                    segments.append(segment)
            return segments
        else:
            return [segment % kwargs for segment in template_url]

    def __call__(self, request, segments):
        match_segments, remaining_segments = \
                segments[:self._count], segments[self._count:]
        # Note: no need to use the url module to join the path segments here
        # because we want the unquoted and decoded segments.
        match_path = '/'.join(match_segments)
        match = self._regex.match(match_path)
        if not match:
            return None
        return [], match.groupdict(), remaining_segments


class AnyChildMatcher(object):
    """
    A @child matcher that will always match, returning to match args and the
    list of segments unchanged.
    """

    score = ()

    def __call__(self, request, segments):
        return [], {}, segments


any = AnyChildMatcher()


class MethodDecorator(object):
    """
    content negotition decorator base class. See DELETE, GET, PUT, POST
    """

    method = None

    def __init__(self, accept='*/*', content_type='*/*'):
        if not isinstance(accept, list):
            accept = [accept]
        if not isinstance(content_type, list):
            content_type = [content_type]
        accept = [_normalise_mimetype(a) for a in accept]
        content_type = [_normalise_mimetype(a) for a in content_type]
        self.match = {'accept': accept, 'content_type': content_type}

    def __call__(self, func):
        setattr(func, _RESTISH_METHOD, self.method)
        setattr(func, _RESTISH_MATCH, self.match)
        return func


class ALL(MethodDecorator):
    """ every kind of http methods """
    method = '*'

class DELETE(MethodDecorator):
    """ http DELETE method """
    method = 'DELETE'


class GET(MethodDecorator):
    """ http GET method """
    method = 'GET'


class POST(MethodDecorator):
    """ http POST method """
    method = 'POST'


class PUT(MethodDecorator):
    """ http PUT method """
    method = 'PUT'


def _normalise_mimetype(mimetype):
    """
    Expand any shortcut mimetype names into a full mimetype
    """
    if '/' in mimetype:
        return mimetype
    # Try mimetypes module, by extension.
    real = mimetypes.guess_type('filename.%s'%mimetype)[0]
    if real is not None:
        return real
    # Try extra extension mapping.
    real = SHORT_CONTENT_TYPE_EXTRA.get(mimetype)
    if real is not None:
        return real
    # Oh well.
    return mimetype


class _metaResource(type):
    """
    Resource meta class that gathers all annotations for easy access.
    """
    def __new__(cls, name, bases, clsattrs):
        cls = type.__new__(cls, name, bases, clsattrs)
        _gather_request_dispatchers(cls, clsattrs)
        _gather_child_factories(cls, clsattrs)
        return cls


def _gather_request_dispatchers(cls, clsattrs):
    """
    Gather any request handler -annotated methods and add them to the class's
    request_dispatchers attribute.
    """
    # Copy the super class's 'request_dispatchers' dict (if any) to this class.
    cls.request_dispatchers = dict(getattr(cls, 'request_dispatchers', {}))
    for callable in _find_annotated_funcs(clsattrs, _RESTISH_METHOD):
        method = getattr(callable, _RESTISH_METHOD, None)
        match = getattr(callable, _RESTISH_MATCH)
        cls.request_dispatchers.setdefault(method, []).append((callable, match))


def _gather_child_factories(cls, clsattrs):
    """
    Gather any 'child' annotated methods and add them to the class's
    child_factories attribute.
    """
    annotation = _RESTISH_CHILD
    # Copy the super class's 'child_factories' list (if any) to this class.
    cls.child_factories = list(getattr(cls, 'child_factories', []))
    # A way to find the name of its childs quickly
    cls.child_matchers = {}
    # Complete the childs built using the declarative way
    for name, func in clsattrs.iteritems():
        # childs with no names
        if hasattr(func, annotation) and getattr(func, annotation, None) is None:
            setattr(func, annotation, TemplateChildMatcher(name))
        # childs with no daddies
        if hasattr(func, _RESTISH_CHILD_CLASS):
            child_cls = getattr(func, _RESTISH_CHILD_CLASS)
            # who's your daddy
            child_cls._parent = cls
            matcher = getattr(func, annotation, None)
            if child_cls not in cls.child_matchers or matcher.canonical:
                cls.child_matchers[child_cls] = matcher
                cls._resources[child_cls.__name__.lower()] = child_cls
    
    # Extend child_factories to include the ones found on this class.
    child_factories = _find_annotated_funcs(clsattrs, annotation)
    cls.child_factories.extend((getattr(f, annotation), f)
                               for f in child_factories)
    # Sort the child factories by score.
    cls.child_factories = sorted(cls.child_factories,
                                 key=lambda i: i[0].score, reverse=True)


def _find_annotated_funcs(clsattrs, annotation):
    """
    Return a (generated) list of methods that include the given annotation.
    """
    
    funcs = (item for item in clsattrs.itervalues() \
             if inspect.isroutine(item))
    funcs = (func for func in funcs \
             if getattr(func, annotation, None) is not None)
    return funcs


class Resource(object):
    """
    Base class for additional resource types.

    Provides the basic API required of a resource (resource_child(request,
    segments) and __call__(request)), possibly dispatching to annotated methods
    of the class (using metaclass magic).
    """

    __metaclass__ = _metaResource

    _resources = {}

    def __init__(self, *args, **kwargs):
        pass
    
    def resource_child(self, request, segments):
        for matcher, func in self.child_factories:
            match = matcher(request, segments)
            if match is not None:
                break
        else:
            return None
        match_args, match_kwargs, segments = match
        # A key cannot be in unicode. 
        for key in match_kwargs.keys():
            if isinstance(key, unicode):
                value = match_kwargs[key]
                del match_kwargs[key]
                match_kwargs[key.encode("utf-8")] = value
        result = func(self, request, segments, *match_args, **match_kwargs)
        
        if result is None:
            return None
        elif isinstance(result, tuple):
            return result
        else:
            return result, segments

    def __call__(self, request):
        # Get the dispatchers for the request method.
        dispatchers = self.request_dispatchers.get(request.method)
        # No normal dispatchers for method found,
        if dispatchers is None:
            # Looking for a magic dispatcher
            dispatchers = self.request_dispatchers.get(ALL.method)
            # No magic dispatchers found either,
            # send 405 with list of allowed methods.
            if dispatchers is None:
                return http.method_not_allowed(', '.join(self.request_dispatchers))
        # Look up the best dispatcher
        dispatcher = _best_dispatcher(dispatchers, request)
        if dispatcher is not None:
            (callable, match) = dispatcher
            response = callable(self, request)
            # Try to autocomplete the content-type header if not set
            # explicitly.
            # If there's no accept from the client and there's only one
            # possible type from the match then use that as the best match.
            # Otherwise use mimeparse to work out what the best match was. If
            # the best match if not a wildcard then we know what content-type
            # should be.
            if isinstance(response, http.Response) and \
                    not response.content_type:
                accept = str(request.accept)
                if not accept and len(match['accept']) == 1:
                    best_match = match['accept'][0]
                else:
                    best_match = mimeparse.best_match(match['accept'], accept)
                if '*' not in best_match:
                    response.content_type = best_match
            return response
        # No match, send 406
        return http.not_acceptable([('Content-Type', 'text/plain')], \
                                   '406 Not Acceptable')
    
    @classmethod
    def _url_for(cls, *args, **kwargs):
        """
        URL of this resource built using the given arguments
        """
        parents = []
                
        while hasattr(cls, '_parent'):
            segments = cls._parent.child_matchers.get(cls, None)._url_for(*args, **kwargs)
            segments.reverse()
            parents += segments
            cls = cls._parent
        if len(parents):
            parents.reverse()
        else:
            parents = ['']
        
        return url.URL('/').child(*parents)


def _best_dispatcher(dispatchers, request):
    """
    Find the best dispatcher for the request.
    """
    # Use content negotation to filter the dispatchers to an ordered list of
    # only those that match.
    if request.content_type is not "":
        dispatchers = _filter_dispatchers_on_content_type(dispatchers, request)
    if request.headers.get('accept'):
        dispatchers = _filter_dispatchers_on_accept(dispatchers, request)
    # Return the best match or None
    if dispatchers:
        return dispatchers[0]
    else:
        return None

def _filter_dispatchers_on_content_type(dispatchers, request):
    # Build an ordered list of the supported types.
    supported = []
    for d in dispatchers:
        supported.extend(d[1]['content_type'])
    # Find the best type.
    best_match = mimeparse.best_match(supported, request.content_type)
    # Return the matching dispatchers
    return [d for d in dispatchers if best_match in d[1]['content_type']]


def _filter_dispatchers_on_accept(dispatchers, request):
    # Build an ordered list of the supported types.
    supported = []
    for d in dispatchers:
        supported.extend(d[1]['accept'])
    # Find the best accept type
    best_match = mimeparse.best_match(supported, str(request.accept))
    # Return the matching dispatchers
    return [d for d in dispatchers if best_match in d[1]['accept']]
<|MERGE_RESOLUTION|>--- conflicted
+++ resolved
@@ -6,11 +6,7 @@
 import re
 import mimeparse
 
-<<<<<<< HEAD
-from restish import http, url, _mimeparse as mimeparse
-=======
-from restish import http
->>>>>>> 19a6a303
+from restish import http, url
 
 
 _RESTISH_CHILD = "restish_child"
