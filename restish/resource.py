--- conflicted
+++ resolved
@@ -21,7 +21,6 @@
         }
 
 
-<<<<<<< HEAD
 PYTHON_STRING_VARS = re.compile(r"%\(([^\)]+)\)s")
 
 
@@ -58,17 +57,6 @@
         setattr(func, _RESTISH_CHILD, matcher)
         setattr(func, _RESTISH_CHILD_CLASS, klass)
         return func
-=======
-class _metaResource(type):
-    """
-    Resource meta class that gathers all annotations for easy access.
-    """
-    def __new__(cls, name, bases, clsattrs):
-        cls = type.__new__(cls, name, bases, clsattrs)
-        _gather_request_dispatchers(cls, clsattrs)
-        _gather_child_factories(cls, clsattrs)
-        return cls
->>>>>>> 5d0002b5
 
 
 def url_for(cls, *args, **kwargs):
@@ -122,34 +110,11 @@
         def func(self, request, segments, **kwargs):
             return http.found(request.application_url + to._url_for(kwargs))
 
-<<<<<<< HEAD
         setattr(func, _RESTISH_CHILD, fro)
         return func
 
 
 class TemplateChildMatcher(object):
-=======
-def _gather_request_dispatchers(cls, clsattrs):
-    """
-    Gather any request handler -annotated methods and add them to the class's
-    request_dispatchers attribute.
-    """
-    # Collect the request handlers that *this* class adds first.
-    request_dispatchers = {}
-    for wrapper in _find_annotated_funcs(clsattrs, _RESTISH_METHOD):
-        method = getattr(wrapper, _RESTISH_METHOD, None)
-        match = getattr(wrapper, _RESTISH_MATCH)
-        request_dispatchers.setdefault(method, []).append((wrapper.func, match))
-    # Append any handlers that were added by base classes.
-    for method, dispatchers in getattr(cls, 'request_dispatchers', {}).iteritems():
-        request_dispatchers.setdefault(method, []).extend(dispatchers)
-    # Set the handlers on the class.
-    cls.request_dispatchers = request_dispatchers
-
-
-
-def _gather_child_factories(cls, clsattrs):
->>>>>>> 5d0002b5
     """
     A @child matcher that parses a template in the form /fixed/{dynamic}/fixed,
     extracting segments inside {} markers.
@@ -406,25 +371,27 @@
     """
     def __new__(cls, name, bases, clsattrs):
         cls = type.__new__(cls, name, bases, clsattrs)
-        _gather_request_dispatchers(cls)
+        _gather_request_dispatchers(cls, clsattrs)
         _gather_child_factories(cls, clsattrs)
         return cls
 
 
-def _gather_request_dispatchers(cls):
+def _gather_request_dispatchers(cls, clsattrs):
     """
     Gather any request handler -annotated methods and add them to the class's
     request_dispatchers attribute.
     """
-    cls.request_dispatchers = {}
-    for cls in inspect.getmro(cls):
-        for name, wrapper in inspect.getmembers(cls):
-            method = getattr(wrapper, _RESTISH_METHOD, None)
-            if not method:
-                continue
-            match = getattr(wrapper, _RESTISH_MATCH)
-            cls.request_dispatchers.setdefault(method, []) \
-                                   .append((wrapper.func, match))
+    # Collect the request handlers that *this* class adds first.
+    request_dispatchers = {}
+    for wrapper in _find_annotated_funcs(clsattrs, _RESTISH_METHOD):
+        method = getattr(wrapper, _RESTISH_METHOD, None)
+        match = getattr(wrapper, _RESTISH_MATCH)
+        request_dispatchers.setdefault(method, []).append((wrapper.func, match))
+    # Append any handlers that were added by base classes.
+    for method, dispatchers in getattr(cls, 'request_dispatchers', {}).iteritems():
+        request_dispatchers.setdefault(method, []).extend(dispatchers)
+    # Set the handlers on the class.
+    cls.request_dispatchers = request_dispatchers
 
 
 def _gather_child_factories(cls, clsattrs):
