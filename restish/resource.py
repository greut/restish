"""
Base Resource class and associates methods for children and content negotiation
"""

import inspect
import mimetypes
import re
import mimeparse

from restish import http, url


_RESTISH_CHILD = "restish_child"
_RESTISH_METHOD = "restish_method"
_RESTISH_MATCH = "restish_match"
_RESTISH_CHILD_CLASS = "restish_child_class"


SHORT_CONTENT_TYPE_EXTRA = {
        'json': 'application/json',
        }

<<<<<<< HEAD
PYTHON_STRING_VARS = re.compile(r"%\(([^\)]+)\)s")

def child(matcher=None, klass=None, canonical=False, with_parent=False):
    if klass is None and not isinstance(matcher, _metaResource):
        """ Child decorator used for finding child resources """
        def decorator(func, matcher=matcher):
            # No matcher? Use the function name.
            if matcher is None:
                matcher = func.__name__
            # If the matcher is a string then create a TemplateChildMatcher in its
            # place.
            if isinstance(matcher, basestring):
                matcher = TemplateChildMatcher(matcher)
            # Annotate the function.
            setattr(func, _RESTISH_CHILD, matcher)
            # Return the function (unwrapped).
            return func
        return decorator
    else:
        if klass is None:
            canonical = klass
            klass = matcher
            matcher = None
        
        def func(self, request, segments, *args, **kwargs):
            if with_parent:
                kwargs["_parent"] = self
            return klass(*args, **kwargs), segments
        
        if isinstance(matcher, basestring):
            matcher = TemplateChildMatcher(matcher, canonical)
        
        setattr(func, _RESTISH_CHILD, matcher)
        setattr(func, _RESTISH_CHILD_CLASS, klass)
        return func


def url_for(cls, *args, **kwargs):
=======

class _metaResource(type):
    """
    Resource meta class that gathers all annotations for easy access.
    """
    def __new__(cls, name, bases, clsattrs):
        cls = type.__new__(cls, name, bases, clsattrs)
        _gather_request_dispatchers(cls)
        _gather_child_factories(cls, clsattrs)
        return cls


def _gather_request_dispatchers(cls):
    """
    Gather any request handler -annotated methods and add them to the class's
    request_dispatchers attribute.
    """
    cls.request_dispatchers = dispatchers = {}
    for cls in inspect.getmro(cls):
        for (name, wrapper) in inspect.getmembers(cls):
            method = getattr(wrapper, _RESTISH_METHOD, None)
            if not method:
                continue
            match = getattr(wrapper, _RESTISH_MATCH)
            dispatchers.setdefault(method, []).append((wrapper.func, match))


def _gather_child_factories(cls, clsattrs):
    """
    Gather any 'child' annotated methods and add them to the class's
    child_factories attribute.
    """
    # Copy the super class's 'child_factories' list (if any) to this class.
    cls.child_factories = list(getattr(cls, 'child_factories', []))
    # Extend child_factories to include the ones found on this class.
    child_factories = _find_annotated_funcs(clsattrs, _RESTISH_CHILD)
    cls.child_factories.extend((getattr(f, _RESTISH_CHILD), f) \
                               for f in child_factories)
    # Sort the child factories by score.
    cls.child_factories = sorted(cls.child_factories, \
                                 key=lambda i: i[0].score, reverse=True)


def _find_annotated_funcs(clsattrs, annotation):
    """
    Return a (generated) list of methods that include the given annotation.
    """
    funcs = (func for func in clsattrs.itervalues() \
             if getattr(func, annotation, None) is not None)
    return funcs


class MethodDecorator(object):
    """
    content negotition decorator base class. See DELETE, GET, PUT, POST
    """

    method = None

    def __init__(self, accept='*/*', content_type='*/*'):
        if not isinstance(accept, list):
            accept = [accept]
        if not isinstance(content_type, list):
            content_type = [content_type]
        accept = [_normalise_mimetype(a) for a in accept]
        content_type = [_normalise_mimetype(a) for a in content_type]
        self.match = {'accept': accept, 'content_type': content_type}

    def __call__(self, func):
        wrapper = ResourceMethodWrapper(func)
        setattr(wrapper, _RESTISH_METHOD, self.method)
        setattr(wrapper, _RESTISH_MATCH, self.match)
        return wrapper


class ResourceMethodWrapper(object):
    """
    Wraps a @resource.GET etc -decorated function to ensure the function is
    only called with a matching request. If the request does not match then an
    HTTP error response is returned.

    Implementation note: The wrapper class is always added to decorated
    functions. However, the wrapper is discarded for Resource methods at the
    time the annotated methods are collected by the metaclass. This is because
    the Resource._call__ is already doing basicall the same work, only it has a
    whole suite of dispatchers to worry about.
    """

    def __init__(self, func):
        self.func = func

    def __call__(self, request):
        # Extract annotations.
        method = getattr(self, _RESTISH_METHOD)
        match = getattr(self, _RESTISH_MATCH)
        # Check for correct method.
        if request.method != method:
            return http.method_not_allowed([method])
        # Look for a dispatcher.
        dispatcher = _best_dispatcher([(self.func, match)], request)
        if dispatcher is not None:
            return _dispatch(request, match, self.func)
        # No dispatcher.
        return http.not_acceptable([('Content-Type', 'text/plain')], \
                                   '406 Not Acceptable')

def _normalise_mimetype(mimetype):
    """
    Expand any shortcut mimetype names into a full mimetype
    """
    if '/' in mimetype:
        return mimetype
    # Try mimetypes module, by extension.
    real = mimetypes.guess_type('filename.%s'%mimetype)[0]
    if real is not None:
        return real
    # Try extra extension mapping.
    real = SHORT_CONTENT_TYPE_EXTRA.get(mimetype)
    if real is not None:
        return real
    # Oh well.
    return mimetype


class DELETE(MethodDecorator):
    """ http DELETE method """
    method = 'DELETE'


class GET(MethodDecorator):
    """ http GET method """
    method = 'GET'


class HEAD(MethodDecorator):
    """ http HEAD method """
    method = 'HEAD'


class POST(MethodDecorator):
    """ http POST method """
    method = 'POST'


class PUT(MethodDecorator):
    """ http PUT method """
    method = 'PUT'


class Resource(object):
>>>>>>> dc5544c4
    """
    Contruct an URL going up from the given resource class to the root.

    url_for(Klass, arg1="val1", arg2="val2")
    url_for(Klass, {"arg1":"val1", "arg2": "val2"})
    url_for(Klass, obj)
    """
<<<<<<< HEAD
    if isinstance(cls, basestring):
        classname = cls.lower()
        cls = Resource._resources.get(classname, None)
    
    # Some resource aren't in, like the root of the tree.
    # they will get "/"
    if cls is not None:
        return cls._url_for(*args, **kwargs)
=======

    __metaclass__ = _metaResource

    def resource_child(self, request, segments):
        for matcher, func in self.child_factories:
            match = matcher(request, segments)
            if match is not None:
                break
        else:
            return None
        match_args, match_kwargs, segments = match
        result = func(self, request, segments, *match_args, **match_kwargs)
        if result is None:
            return None
        elif isinstance(result, tuple):
            return result
        else:
            return result, segments

    def __call__(self, request):
        # Get the dispatchers for the request method.
        dispatchers = self.request_dispatchers.get(request.method)
        # No dispatchers for method, send 405 with list of allowed methods.
        if dispatchers is None:
            return http.method_not_allowed(', '.join(self.request_dispatchers))
        # Look up the best dispatcher
        dispatcher = _best_dispatcher(dispatchers, request)
        if dispatcher is not None:
            (callable, match) = dispatcher
            return _dispatch(request, match, lambda r: callable(self, r))
        # No match, send 406
        return http.not_acceptable([('Content-Type', 'text/plain')], \
                                   '406 Not Acceptable')

    @HEAD()
    def head(self, request):
        """
        Handle a HEAD request by calling the resource again as if a GET was
        sent and then discarding the content.

        This default HEAD behaviour works very well for dynamically generated
        content. However, it is not suitable for static content where the size
        is already known, e.g. large blobs stored in a database.

        In that scenario add a HEAD-decorated method to the application
        resource's class that includes a Content-Length header but no body.
        """
        request.method = 'GET'
        response = self(request)
        content_length = response.headers.get('content-length')
        response.body = ''
        if content_length is not None:
            response.headers['content-length'] = content_length
        return response


def _dispatch(request, match, func):
    response = func(request)
    # Try to autocomplete the content-type header if not set
    # explicitly.
    # If there's no accept from the client and there's only one
    # possible type from the match then use that as the best match.
    # Otherwise use mimeparse to work out what the best match was. If
    # the best match if not a wildcard then we know what content-type
    # should be.
    if isinstance(response, http.Response) and \
            not response.headers.get('content-type'):
        accept = str(request.accept)
        if not accept and len(match['accept']) == 1:
            best_match = match['accept'][0]
        else:
            best_match = mimeparse.best_match(match['accept'], accept)
        if '*' not in best_match:
            response.headers['content-type'] = best_match
    return response


def _best_dispatcher(dispatchers, request):
    """
    Find the best dispatcher for the request.
    """
    # Use content negotation to filter the dispatchers to an ordered list of
    # only those that match.
    if request.headers.get('content-type'):
        dispatchers = _filter_dispatchers_on_content_type(dispatchers, request)
    if request.headers.get('accept'):
        dispatchers = _filter_dispatchers_on_accept(dispatchers, request)
    # Return the best match or None
    if dispatchers:
        return dispatchers[0]
>>>>>>> dc5544c4
    else:
        return Resource._url_for()


def redirect(fro, to=None):
    if not isinstance(fro, _metaResource) and not isinstance(to, _metaResource):
        def decorator(func):
            # you cannot alter a variable that sits outside the scope
            # so they are renamed
            if to is None:
                dest = fro
                orig = func.__name__
            else:
                dest = to
                orig = fro

            if type(dest) not in (list, tuple):
                dest = dest,
            
            # ignore original func
            new_func = lambda self, request, segments: http.found(request.application_url.child(*dest))
            setattr(new_func, _RESTISH_CHILD, TemplateChildMatcher(orig))
            return new_func
        return decorator
    else:
        if to is None:
            to = fro
            fro = None
        else:
            fro = TemplateChildMatcher(fro)
        
        def func(self, request, segments, **kwargs):
            return http.found(request.application_url + to._url_for(kwargs))

        setattr(func, _RESTISH_CHILD, fro)
        return func


class TemplateChildMatcher(object):
    """
    A @child matcher that parses a template in the form /fixed/{dynamic}/fixed,
    extracting segments inside {} markers.
    """
    SPLITTER = '/'
    MARKERS = '{', '}'
    
    def __init__(self, pattern, canonical=False):
        self.pattern = pattern
        self.canonical = canonical
        self._calc_score()
        self._compile()

    def _calc_score(self):
        """Return the score for this element"""
        def score(segment):
            if len(segment) >= 2 and (segment.find(self.MARKERS[0]) +
                                      segment.find(self.MARKERS[1]) != -2):
                return 0
            return 1
        segments = self.pattern.split(self.SPLITTER)
        self.score = tuple(score(segment) for segment in segments)

    @staticmethod
    def _re_safe(s):
        """Make a safe expression to be used into a regexp"""
        for c in r'\+*()[].^|':
            s = s.replace(c, r'\%s' % c)
        return s

    def _build_regex(self):
        """Build the regex from the pattern"""
        def re_segments(segments):
            for segment in segments:
                if len(segment) >= 2 and segment.find("{") + \
                    segment.find("}") != -2:
                    prefix, rest = segment.split("{", 1)
                    var, suffix = rest.rsplit("}", 1)
                    pos = var.find(":")
                    # make them regexp safe
                    prefix = self._re_safe(prefix)
                    suffix = self._re_safe(suffix)
                    if ~pos:
                        regex = '%s(?P<%s>%s)%s' % (prefix,
                                                    var[:pos],
                                                    var[pos+1:],
                                                    suffix)
                    else:
                        regex = r'%s(?P<%s>[^/]+)%s' % (prefix,
                                                        var,
                                                        suffix)
                    yield regex
                else:
                    yield self._re_safe(segment)

        segments = self.pattern.split('/')
        self._count = len(segments)
        return '/'.join(re_segments(segments))

    def _build_url(self):
        """Generate an URL from the matcher"""
        segments = self.pattern.split(self.SPLITTER)
        def re_segments(segments):
            for segment in segments:
                if len(segment) >= 2 and (segment.find(self.MARKERS[0]) +
                                          segment.find(self.MARKERS[1]) != -2):
                    prefix, rest = segment.split(self.MARKERS[0], 1)
                    var, suffix = rest.rsplit(self.MARKERS[1], 1)
                    pos = var.find(":")
                    if ~pos:
                        yield '%s%%(%s)s%s' % (prefix, var[:pos], suffix)
                    else:
                        yield '%s%%(%s)s%s' % (prefix, var, suffix)
                else:
                    yield segment
        
        return re_segments(segments)

    def _compile(self):
        """Compile the regexp to match segments"""
        self._regex = re.compile('^' + self._build_regex() + '$')
    
    def _url_for(self, obj=None, **kwargs):
        """Compile the URL with the given arguments.
        
        _url_for({arg: val, ...})
        _url_for(obj)
        _url_for(arg=val, ...)
        """
        template_url = self._build_url()
        if type(obj) is dict:
            kwargs = dict(kwargs, **obj)
            obj = None
        
        if obj is not None:
            segments = []
            for segment in template_url:
                keys = PYTHON_STRING_VARS.findall(segment)
                if keys:
                    for key in keys:
                        if hasattr(obj, key):
                            segments.append(segment % {key: getattr(obj, key)})
                        else:
                            raise KeyError(key, "url_for: key is missing")
                else:
                    segments.append(segment)
            return segments
        else:
            return [segment % kwargs for segment in template_url]

    def __call__(self, request, segments):
        match_segments, remaining_segments = \
                segments[:self._count], segments[self._count:]
        # Note: no need to use the url module to join the path segments here
        # because we want the unquoted and decoded segments.
        match_path = '/'.join(match_segments)
        match = self._regex.match(match_path)
        if not match:
            return None
        return [], match.groupdict(), remaining_segments


class AnyChildMatcher(object):
    """
    A @child matcher that will always match, returning to match args and the
    list of segments unchanged.
    """

    score = ()

    def __call__(self, request, segments):
        return [], {}, segments


<<<<<<< HEAD
any = AnyChildMatcher()


class MethodDecorator(object):
    """
    content negotition decorator base class. See DELETE, GET, PUT, POST
    """

    method = None

    def __init__(self, accept='*/*', content_type='*/*'):
        if not isinstance(accept, list):
            accept = [accept]
        if not isinstance(content_type, list):
            content_type = [content_type]
        accept = [_normalise_mimetype(a) for a in accept]
        content_type = [_normalise_mimetype(a) for a in content_type]
        self.match = {'accept': accept, 'content_type': content_type}

    def __call__(self, func):
        wrapper = ResourceMethodWrapper(func)
        setattr(wrapper, _RESTISH_METHOD, self.method)
        setattr(wrapper, _RESTISH_MATCH, self.match)
        return wrapper


class ResourceMethodWrapper(object):
    """
    Wraps a @resource.GET etc -decorated function to ensure the function is
    only called with a matching request. If the request does not match then an
    HTTP error response is returned.

    Implementation note: The wrapper class is always added to decorated
    functions. However, the wrapper is discarded for Resource methods at the
    time the annotated methods are collected by the metaclass. This is because
    the Resource._call__ is already doing basicall the same work, only it has a
    whole suite of dispatchers to worry about.
    """

    def __init__(self, func):
        self.func = func

    def __call__(self, request):
        # Extract annotations.
        method = getattr(self, _RESTISH_METHOD)
        match = getattr(self, _RESTISH_MATCH)
        # Check for correct method.
        if request.method != method:
            return http.method_not_allowed([method])
        # Look for a dispatcher.
        dispatcher = _best_dispatcher([(self.func, match)], request)
        if dispatcher is not None:
            return _dispatch(request, match, self.func)
        # No dispatcher.
        return http.not_acceptable([('Content-Type', 'text/plain')], \
                                   '406 Not Acceptable')


class ALL(MethodDecorator):
    """Every kind of http methods"""
    method = '*'


class DELETE(MethodDecorator):
    """http DELETE method"""
    method = 'DELETE'


class GET(MethodDecorator):
    """http GET method"""
    method = 'GET'


class POST(MethodDecorator):
    """http POST method"""
    method = 'POST'


class PUT(MethodDecorator):
    """http PUT method"""
    method = 'PUT'


class HEAD(MethodDecorator):
    """http HEAD method"""
    method = 'HEAD'

class OPTIONS(MethodDecorator):
    """http OPTIONS method"""
    method = 'OPTIONS'


class TRACE(MethodDecorator):
    """http TRACE method"""
    method = 'TRACE'


def _normalise_mimetype(mimetype):
    """
    Expand any shortcut mimetype names into a full mimetype
    """
    if '/' in mimetype:
        return mimetype
    # Try mimetypes module, by extension.
    real = mimetypes.guess_type('filename.%s'%mimetype)[0]
    if real is not None:
        return real
    # Try extra extension mapping.
    real = SHORT_CONTENT_TYPE_EXTRA.get(mimetype)
    if real is not None:
        return real
    # Oh well.
    return mimetype


class _metaResource(type):
    """
    Resource meta class that gathers all annotations for easy access.
    """
    def __new__(cls, name, bases, clsattrs):
        cls = type.__new__(cls, name, bases, clsattrs)
        _gather_request_dispatchers(cls, clsattrs)
        _gather_child_factories(cls, clsattrs)
        return cls


def _gather_request_dispatchers(cls, clsattrs):
    """
    Gather any request handler -annotated methods and add them to the class's
    request_dispatchers attribute.
    """
    # Copy the super class's 'request_dispatchers' dict (if any) to this class.
    cls.request_dispatchers = dict(getattr(cls, 'request_dispatchers', {}))
    for wrapper in _find_annotated_funcs(clsattrs, _RESTISH_METHOD):
        method = getattr(wrapper, _RESTISH_METHOD, None)
        match = getattr(wrapper, _RESTISH_MATCH)
        cls.request_dispatchers.setdefault(method, []).append((wrapper.func, match))


def _gather_child_factories(cls, clsattrs):
    """
    Gather any 'child' annotated methods and add them to the class's
    child_factories attribute.
    """
    annotation = _RESTISH_CHILD
    # Copy the super class's 'child_factories' list (if any) to this class.
    cls.child_factories = list(getattr(cls, 'child_factories', []))
    # A way to find the name of its childs quickly
    cls.child_matchers = {}
    # Complete the childs built using the declarative way
    for name, func in clsattrs.iteritems():
        # childs with no names
        if hasattr(func, annotation) and getattr(func, annotation, None) is None:
            setattr(func, annotation, TemplateChildMatcher(name))
        # childs with no daddies
        if hasattr(func, _RESTISH_CHILD_CLASS):
            child_cls = getattr(func, _RESTISH_CHILD_CLASS)
            # who's your daddy
            child_cls._parent = cls
            matcher = getattr(func, annotation, None)
            if child_cls not in cls.child_matchers or matcher.canonical:
                cls.child_matchers[child_cls] = matcher
                cls._resources[child_cls.__name__.lower()] = child_cls
    
    # Extend child_factories to include the ones found on this class.
    child_factories = _find_annotated_funcs(clsattrs, annotation)
    cls.child_factories.extend((getattr(f, annotation), f)
                               for f in child_factories)
    # Sort the child factories by score.
    cls.child_factories = sorted(cls.child_factories,
                                 key=lambda i: i[0].score, reverse=True)


def _find_annotated_funcs(clsattrs, annotation):
    """
    Return a (generated) list of methods that include the given annotation.
    """
    
    funcs = (func for func in clsattrs.itervalues() \
             if getattr(func, annotation, None) is not None)
    return funcs


class Resource(object):
    """
    Base class for additional resource types.

    Provides the basic API required of a resource (resource_child(request,
    segments) and __call__(request)), possibly dispatching to annotated methods
    of the class (using metaclass magic).
    """

    __metaclass__ = _metaResource

    _resources = {}

    def __init__(self, *args, **kwargs):
        pass
    
    def resource_child(self, request, segments):
        for matcher, func in self.child_factories:
            match = matcher(request, segments)
            if match is not None:
                break
        else:
            return None
        match_args, match_kwargs, segments = match
        # A key cannot be in unicode. 
        for key in match_kwargs.keys():
            if isinstance(key, unicode):
                value = match_kwargs[key]
                del match_kwargs[key]
                match_kwargs[key.encode("utf-8")] = value
        result = func(self, request, segments, *match_args, **match_kwargs)
        
        if result is None:
            return None
        elif isinstance(result, tuple):
            return result
        else:
            return result, segments

    def __call__(self, request):
        # Get the dispatchers for the request method.
        dispatchers = self.request_dispatchers.get(request.method)
        # No normal dispatchers for method found,
        if dispatchers is None:
            if request.method == HEAD.method:
                # HEAD is (almost) GET
                dispatchers = self.request_dispatchers.get(GET.method)
                
            if dispatchers is None:
                # Looking for a magic dispatcher
                dispatchers = self.request_dispatchers.get(ALL.method)
                # No magic dispatchers found either,
                # send 405 with list of allowed methods.
                if dispatchers is None:
                    return http.method_not_allowed(', '.join(self.request_dispatchers))
        # Look up the best dispatcher
        dispatcher = _best_dispatcher(dispatchers, request)
        if dispatcher is not None:
            (callable, match) = dispatcher
            return _dispatch(request, match, lambda r: callable(self, r))
        # No match, send 406
        return http.not_acceptable([('Content-Type', 'text/plain')], \
                                   '406 Not Acceptable')
    
    @classmethod
    def _url_for(cls, *args, **kwargs):
        """
        URL of this resource built using the given arguments
        """
        parents = []
                
        while hasattr(cls, '_parent'):
            segments = cls._parent.child_matchers.get(cls, None)._url_for(*args, **kwargs)
            segments.reverse()
            parents += segments
            cls = cls._parent
        if len(parents):
            parents.reverse()
        else:
            parents = ['']
        
        return url.URL('/').child(*parents)


def _dispatch(request, match, func):
    response = func(request)
    # Try to autocomplete the content-type header if not set
    # explicitly.
    # If there's no accept from the client and there's only one
    # possible type from the match then use that as the best match.
    # Otherwise use mimeparse to work out what the best match was. If
    # the best match if not a wildcard then we know what content-type
    # should be.
    if isinstance(response, http.Response) and \
            not response.headers.get('content-type'):
        accept = str(request.accept)
        if not accept and len(match['accept']) == 1:
            best_match = match['accept'][0]
        else:
            best_match = mimeparse.best_match(match['accept'], accept)
        if '*' not in best_match:
            response.headers['content-type'] = best_match
    if request.method is HEAD.method:
        # Emptying a GET that has been called as a HEAD
        response.headers['content-length'] = len(response.body)
        response.body = ''
    return response


def _best_dispatcher(dispatchers, request):
    """
    Find the best dispatcher for the request.
    """
    # Use content negotation to filter the dispatchers to an ordered list of
    # only those that match.
    if request.content_type is not "":
        dispatchers = _filter_dispatchers_on_content_type(dispatchers, request)
    if request.headers.get('accept'):
        dispatchers = _filter_dispatchers_on_accept(dispatchers, request)
    # Return the best match or None
    if dispatchers:
        return dispatchers[0]
    else:
        return None

def _filter_dispatchers_on_content_type(dispatchers, request):
    # Build an ordered list of the supported types.
    supported = []
    for d in dispatchers:
        supported.extend(d[1]['content_type'])
    # Find the best type.
    best_match = mimeparse.best_match(supported, request.content_type)
    # Return the matching dispatchers
    return [d for d in dispatchers if best_match in d[1]['content_type']]


def _filter_dispatchers_on_accept(dispatchers, request):
    # Build an ordered list of the supported types.
    supported = []
    for d in dispatchers:
        supported.extend(d[1]['accept'])
    # Find the best accept type
    best_match = mimeparse.best_match(supported, str(request.accept))
    # Return the matching dispatchers
    return [d for d in dispatchers if best_match in d[1]['accept']]
=======
any = AnyChildMatcher()
>>>>>>> dc5544c4
<|MERGE_RESOLUTION|>--- conflicted
+++ resolved
@@ -20,8 +20,9 @@
         'json': 'application/json',
         }
 
-<<<<<<< HEAD
+
 PYTHON_STRING_VARS = re.compile(r"%\(([^\)]+)\)s")
+
 
 def child(matcher=None, klass=None, canonical=False, with_parent=False):
     if klass is None and not isinstance(matcher, _metaResource):
@@ -59,158 +60,6 @@
 
 
 def url_for(cls, *args, **kwargs):
-=======
-
-class _metaResource(type):
-    """
-    Resource meta class that gathers all annotations for easy access.
-    """
-    def __new__(cls, name, bases, clsattrs):
-        cls = type.__new__(cls, name, bases, clsattrs)
-        _gather_request_dispatchers(cls)
-        _gather_child_factories(cls, clsattrs)
-        return cls
-
-
-def _gather_request_dispatchers(cls):
-    """
-    Gather any request handler -annotated methods and add them to the class's
-    request_dispatchers attribute.
-    """
-    cls.request_dispatchers = dispatchers = {}
-    for cls in inspect.getmro(cls):
-        for (name, wrapper) in inspect.getmembers(cls):
-            method = getattr(wrapper, _RESTISH_METHOD, None)
-            if not method:
-                continue
-            match = getattr(wrapper, _RESTISH_MATCH)
-            dispatchers.setdefault(method, []).append((wrapper.func, match))
-
-
-def _gather_child_factories(cls, clsattrs):
-    """
-    Gather any 'child' annotated methods and add them to the class's
-    child_factories attribute.
-    """
-    # Copy the super class's 'child_factories' list (if any) to this class.
-    cls.child_factories = list(getattr(cls, 'child_factories', []))
-    # Extend child_factories to include the ones found on this class.
-    child_factories = _find_annotated_funcs(clsattrs, _RESTISH_CHILD)
-    cls.child_factories.extend((getattr(f, _RESTISH_CHILD), f) \
-                               for f in child_factories)
-    # Sort the child factories by score.
-    cls.child_factories = sorted(cls.child_factories, \
-                                 key=lambda i: i[0].score, reverse=True)
-
-
-def _find_annotated_funcs(clsattrs, annotation):
-    """
-    Return a (generated) list of methods that include the given annotation.
-    """
-    funcs = (func for func in clsattrs.itervalues() \
-             if getattr(func, annotation, None) is not None)
-    return funcs
-
-
-class MethodDecorator(object):
-    """
-    content negotition decorator base class. See DELETE, GET, PUT, POST
-    """
-
-    method = None
-
-    def __init__(self, accept='*/*', content_type='*/*'):
-        if not isinstance(accept, list):
-            accept = [accept]
-        if not isinstance(content_type, list):
-            content_type = [content_type]
-        accept = [_normalise_mimetype(a) for a in accept]
-        content_type = [_normalise_mimetype(a) for a in content_type]
-        self.match = {'accept': accept, 'content_type': content_type}
-
-    def __call__(self, func):
-        wrapper = ResourceMethodWrapper(func)
-        setattr(wrapper, _RESTISH_METHOD, self.method)
-        setattr(wrapper, _RESTISH_MATCH, self.match)
-        return wrapper
-
-
-class ResourceMethodWrapper(object):
-    """
-    Wraps a @resource.GET etc -decorated function to ensure the function is
-    only called with a matching request. If the request does not match then an
-    HTTP error response is returned.
-
-    Implementation note: The wrapper class is always added to decorated
-    functions. However, the wrapper is discarded for Resource methods at the
-    time the annotated methods are collected by the metaclass. This is because
-    the Resource._call__ is already doing basicall the same work, only it has a
-    whole suite of dispatchers to worry about.
-    """
-
-    def __init__(self, func):
-        self.func = func
-
-    def __call__(self, request):
-        # Extract annotations.
-        method = getattr(self, _RESTISH_METHOD)
-        match = getattr(self, _RESTISH_MATCH)
-        # Check for correct method.
-        if request.method != method:
-            return http.method_not_allowed([method])
-        # Look for a dispatcher.
-        dispatcher = _best_dispatcher([(self.func, match)], request)
-        if dispatcher is not None:
-            return _dispatch(request, match, self.func)
-        # No dispatcher.
-        return http.not_acceptable([('Content-Type', 'text/plain')], \
-                                   '406 Not Acceptable')
-
-def _normalise_mimetype(mimetype):
-    """
-    Expand any shortcut mimetype names into a full mimetype
-    """
-    if '/' in mimetype:
-        return mimetype
-    # Try mimetypes module, by extension.
-    real = mimetypes.guess_type('filename.%s'%mimetype)[0]
-    if real is not None:
-        return real
-    # Try extra extension mapping.
-    real = SHORT_CONTENT_TYPE_EXTRA.get(mimetype)
-    if real is not None:
-        return real
-    # Oh well.
-    return mimetype
-
-
-class DELETE(MethodDecorator):
-    """ http DELETE method """
-    method = 'DELETE'
-
-
-class GET(MethodDecorator):
-    """ http GET method """
-    method = 'GET'
-
-
-class HEAD(MethodDecorator):
-    """ http HEAD method """
-    method = 'HEAD'
-
-
-class POST(MethodDecorator):
-    """ http POST method """
-    method = 'POST'
-
-
-class PUT(MethodDecorator):
-    """ http PUT method """
-    method = 'PUT'
-
-
-class Resource(object):
->>>>>>> dc5544c4
     """
     Contruct an URL going up from the given resource class to the root.
 
@@ -218,7 +67,7 @@
     url_for(Klass, {"arg1":"val1", "arg2": "val2"})
     url_for(Klass, obj)
     """
-<<<<<<< HEAD
+
     if isinstance(cls, basestring):
         classname = cls.lower()
         cls = Resource._resources.get(classname, None)
@@ -227,98 +76,6 @@
     # they will get "/"
     if cls is not None:
         return cls._url_for(*args, **kwargs)
-=======
-
-    __metaclass__ = _metaResource
-
-    def resource_child(self, request, segments):
-        for matcher, func in self.child_factories:
-            match = matcher(request, segments)
-            if match is not None:
-                break
-        else:
-            return None
-        match_args, match_kwargs, segments = match
-        result = func(self, request, segments, *match_args, **match_kwargs)
-        if result is None:
-            return None
-        elif isinstance(result, tuple):
-            return result
-        else:
-            return result, segments
-
-    def __call__(self, request):
-        # Get the dispatchers for the request method.
-        dispatchers = self.request_dispatchers.get(request.method)
-        # No dispatchers for method, send 405 with list of allowed methods.
-        if dispatchers is None:
-            return http.method_not_allowed(', '.join(self.request_dispatchers))
-        # Look up the best dispatcher
-        dispatcher = _best_dispatcher(dispatchers, request)
-        if dispatcher is not None:
-            (callable, match) = dispatcher
-            return _dispatch(request, match, lambda r: callable(self, r))
-        # No match, send 406
-        return http.not_acceptable([('Content-Type', 'text/plain')], \
-                                   '406 Not Acceptable')
-
-    @HEAD()
-    def head(self, request):
-        """
-        Handle a HEAD request by calling the resource again as if a GET was
-        sent and then discarding the content.
-
-        This default HEAD behaviour works very well for dynamically generated
-        content. However, it is not suitable for static content where the size
-        is already known, e.g. large blobs stored in a database.
-
-        In that scenario add a HEAD-decorated method to the application
-        resource's class that includes a Content-Length header but no body.
-        """
-        request.method = 'GET'
-        response = self(request)
-        content_length = response.headers.get('content-length')
-        response.body = ''
-        if content_length is not None:
-            response.headers['content-length'] = content_length
-        return response
-
-
-def _dispatch(request, match, func):
-    response = func(request)
-    # Try to autocomplete the content-type header if not set
-    # explicitly.
-    # If there's no accept from the client and there's only one
-    # possible type from the match then use that as the best match.
-    # Otherwise use mimeparse to work out what the best match was. If
-    # the best match if not a wildcard then we know what content-type
-    # should be.
-    if isinstance(response, http.Response) and \
-            not response.headers.get('content-type'):
-        accept = str(request.accept)
-        if not accept and len(match['accept']) == 1:
-            best_match = match['accept'][0]
-        else:
-            best_match = mimeparse.best_match(match['accept'], accept)
-        if '*' not in best_match:
-            response.headers['content-type'] = best_match
-    return response
-
-
-def _best_dispatcher(dispatchers, request):
-    """
-    Find the best dispatcher for the request.
-    """
-    # Use content negotation to filter the dispatchers to an ordered list of
-    # only those that match.
-    if request.headers.get('content-type'):
-        dispatchers = _filter_dispatchers_on_content_type(dispatchers, request)
-    if request.headers.get('accept'):
-        dispatchers = _filter_dispatchers_on_accept(dispatchers, request)
-    # Return the best match or None
-    if dispatchers:
-        return dispatchers[0]
->>>>>>> dc5544c4
     else:
         return Resource._url_for()
 
@@ -492,7 +249,6 @@
         return [], {}, segments
 
 
-<<<<<<< HEAD
 any = AnyChildMatcher()
 
 
@@ -580,6 +336,7 @@
     """http HEAD method"""
     method = 'HEAD'
 
+
 class OPTIONS(MethodDecorator):
     """http OPTIONS method"""
     method = 'OPTIONS'
@@ -614,22 +371,25 @@
     """
     def __new__(cls, name, bases, clsattrs):
         cls = type.__new__(cls, name, bases, clsattrs)
-        _gather_request_dispatchers(cls, clsattrs)
+        _gather_request_dispatchers(cls)
         _gather_child_factories(cls, clsattrs)
         return cls
 
 
-def _gather_request_dispatchers(cls, clsattrs):
+def _gather_request_dispatchers(cls):
     """
     Gather any request handler -annotated methods and add them to the class's
     request_dispatchers attribute.
     """
-    # Copy the super class's 'request_dispatchers' dict (if any) to this class.
-    cls.request_dispatchers = dict(getattr(cls, 'request_dispatchers', {}))
-    for wrapper in _find_annotated_funcs(clsattrs, _RESTISH_METHOD):
-        method = getattr(wrapper, _RESTISH_METHOD, None)
-        match = getattr(wrapper, _RESTISH_MATCH)
-        cls.request_dispatchers.setdefault(method, []).append((wrapper.func, match))
+    cls.request_dispatchers = {}
+    for cls in inspect.getmro(cls):
+        for name, wrapper in inspect.getmembers(cls):
+            method = getattr(wrapper, _RESTISH_METHOD, None)
+            if not method:
+                continue
+            match = getattr(wrapper, _RESTISH_MATCH)
+            cls.request_dispatchers.setdefault(method, []) \
+                                   .append((wrapper.func, match))
 
 
 def _gather_child_factories(cls, clsattrs):
@@ -720,17 +480,12 @@
         dispatchers = self.request_dispatchers.get(request.method)
         # No normal dispatchers for method found,
         if dispatchers is None:
-            if request.method == HEAD.method:
-                # HEAD is (almost) GET
-                dispatchers = self.request_dispatchers.get(GET.method)
-                
+            # Looking for a magic dispatcher
+            dispatchers = self.request_dispatchers.get(ALL.method)
+            # No magic dispatchers found either,
+            # send 405 with list of allowed methods.
             if dispatchers is None:
-                # Looking for a magic dispatcher
-                dispatchers = self.request_dispatchers.get(ALL.method)
-                # No magic dispatchers found either,
-                # send 405 with list of allowed methods.
-                if dispatchers is None:
-                    return http.method_not_allowed(', '.join(self.request_dispatchers))
+                return http.method_not_allowed(', '.join(self.request_dispatchers))
         # Look up the best dispatcher
         dispatcher = _best_dispatcher(dispatchers, request)
         if dispatcher is not None:
@@ -739,7 +494,28 @@
         # No match, send 406
         return http.not_acceptable([('Content-Type', 'text/plain')], \
                                    '406 Not Acceptable')
-    
+
+    @HEAD()
+    def head(self, request):
+        """
+        Handle a HEAD request by calling the resource again as if a GET was
+        sent and then discarding the content.
+
+        This default HEAD behaviour works very well for dynamically generated
+        content. However, it is not suitable for static content where the size
+        is already known, e.g. large blobs stored in a database.
+
+        In that scenario add a HEAD-decorated method to the application
+        resource's class that includes a Content-Length header but no body.
+        """
+        request.method = 'GET'
+        response = self(request)
+        content_length = response.headers.get('content-length')
+        response.body = ''
+        if content_length is not None:
+            response.headers['content-length'] = content_length
+        return response
+
     @classmethod
     def _url_for(cls, *args, **kwargs):
         """
@@ -778,10 +554,7 @@
             best_match = mimeparse.best_match(match['accept'], accept)
         if '*' not in best_match:
             response.headers['content-type'] = best_match
-    if request.method is HEAD.method:
-        # Emptying a GET that has been called as a HEAD
-        response.headers['content-length'] = len(response.body)
-        response.body = ''
+    
     return response
 
 
@@ -821,6 +594,3 @@
     best_match = mimeparse.best_match(supported, str(request.accept))
     # Return the matching dispatchers
     return [d for d in dispatchers if best_match in d[1]['accept']]
-=======
-any = AnyChildMatcher()
->>>>>>> dc5544c4
