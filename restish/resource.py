--- conflicted
+++ resolved
@@ -264,9 +264,42 @@
         self.match = {'accept': accept, 'content_type': content_type}
 
     def __call__(self, func):
-        setattr(func, _RESTISH_METHOD, self.method)
-        setattr(func, _RESTISH_MATCH, self.match)
-        return func
+        wrapper = ResourceMethodWrapper(func)
+        setattr(wrapper, _RESTISH_METHOD, self.method)
+        setattr(wrapper, _RESTISH_MATCH, self.match)
+        return wrapper
+
+
+class ResourceMethodWrapper(object):
+    """
+    Wraps a @resource.GET etc -decorated function to ensure the function is
+    only called with a matching request. If the request does not match then an
+    HTTP error response is returned.
+
+    Implementation note: The wrapper class is always added to decorated
+    functions. However, the wrapper is discarded for Resource methods at the
+    time the annotated methods are collected by the metaclass. This is because
+    the Resource._call__ is already doing basicall the same work, only it has a
+    whole suite of dispatchers to worry about.
+    """
+
+    def __init__(self, func):
+        self.func = func
+
+    def __call__(self, request):
+        # Extract annotations.
+        method = getattr(self, _RESTISH_METHOD)
+        match = getattr(self, _RESTISH_MATCH)
+        # Check for correct method.
+        if request.method != method:
+            return http.method_not_allowed([method])
+        # Look for a dispatcher.
+        dispatcher = _best_dispatcher([(self.func, match)], request)
+        if dispatcher is not None:
+            return _dispatch(request, match, self.func)
+        # No dispatcher.
+        return http.not_acceptable([('Content-Type', 'text/plain')], \
+                                   '406 Not Acceptable')
 
 
 class ALL(MethodDecorator):
@@ -306,6 +339,7 @@
 class TRACE(MethodDecorator):
     """http TRACE method"""
     method = 'TRACE'
+
 
 def _normalise_mimetype(mimetype):
     """
@@ -387,14 +421,8 @@
     """
     Return a (generated) list of methods that include the given annotation.
     """
-<<<<<<< HEAD
-    
-    funcs = (item for item in clsattrs.itervalues() \
-             if inspect.isroutine(item))
-    funcs = (func for func in funcs \
-=======
+    
     funcs = (func for func in clsattrs.itervalues() \
->>>>>>> 638139e3
              if getattr(func, annotation, None) is not None)
     return funcs
 
@@ -458,31 +486,7 @@
         dispatcher = _best_dispatcher(dispatchers, request)
         if dispatcher is not None:
             (callable, match) = dispatcher
-<<<<<<< HEAD
-            response = callable(self, request)
-            # Try to autocomplete the content-type header if not set
-            # explicitly.
-            # If there's no accept from the client and there's only one
-            # possible type from the match then use that as the best match.
-            # Otherwise use mimeparse to work out what the best match was. If
-            # the best match if not a wildcard then we know what content-type
-            # should be.
-            if isinstance(response, http.Response) and \
-                    not response.content_type:
-                accept = str(request.accept)
-                if not accept and len(match['accept']) == 1:
-                    best_match = match['accept'][0]
-                else:
-                    best_match = mimeparse.best_match(match['accept'], accept)
-                if '*' not in best_match:
-                    response.content_type = best_match
-            if request.method is HEAD.method:
-                # Emptying a GET that has been called as a HEAD
-                response.body = ''
-            return response
-=======
             return _dispatch(request, match, lambda r: callable(self, r))
->>>>>>> 638139e3
         # No match, send 406
         return http.not_acceptable([('Content-Type', 'text/plain')], \
                                    '406 Not Acceptable')
@@ -525,6 +529,9 @@
             best_match = mimeparse.best_match(match['accept'], accept)
         if '*' not in best_match:
             response.headers['content-type'] = best_match
+    if request.method is HEAD.method:
+        # Emptying a GET that has been called as a HEAD
+        response.body = ''
     return response
 
 
@@ -564,176 +571,3 @@
     best_match = mimeparse.best_match(supported, str(request.accept))
     # Return the matching dispatchers
     return [d for d in dispatchers if best_match in d[1]['accept']]
-<<<<<<< HEAD
-=======
-
-
-def child(matcher=None):
-    """ Child decorator used for finding child resources """
-    def decorator(func, matcher=matcher):
-        # No matcher? Use the function name.
-        if matcher is None:
-            matcher = func.__name__
-        # If the matcher is a string then create a TemplateChildMatcher in its
-        # place.
-        if isinstance(matcher, basestring):
-            matcher = TemplateChildMatcher(matcher)
-        # Annotate the function.
-        setattr(func, _RESTISH_CHILD, matcher)
-        # Return the function (unwrapped).
-        return func
-    return decorator
-
-
-class TemplateChildMatcher(object):
-    """
-    A @child matcher that parses a template in the form /fixed/{dynamic}/fixed,
-    extracting segments inside {} markers.
-    """
-
-    def __init__(self, pattern):
-        self.pattern = pattern
-        self._calc_score()
-        self._compile()
-
-    def _calc_score(self):
-        """ Return the score for this element """
-        def score(segment):
-            if len(segment) >= 2 and segment[0] == '{' and segment[-1] == '}':
-                return 0
-            return 1
-        segments = self.pattern.split('/')
-        self.score = tuple(score(segment) for segment in segments)
-
-    def _compile(self):
-        """ compile the regexp to match segments """
-        def re_segments(segments):
-            for segment in segments:
-                if len(segment) >= 2 and \
-                   segment[0] == '{' and segment[-1] == '}':
-                    yield '(?P<%s>.*?)' % segment[1:-1]
-                else:
-                    yield segment
-        segments = self.pattern.split('/')
-        self._count = len(segments)
-        self._regex = re.compile('^' + '\\/'.join(re_segments(segments)) + '$')
-
-    def __call__(self, request, segments):
-        match_segments, remaining_segments = \
-                segments[:self._count], segments[self._count:]
-        # Note: no need to use the url module to join the path segments here
-        # because we want the unquoted and decoded segments.
-        match_path = '/'.join(match_segments)
-        match = self._regex.match(match_path)
-        if not match:
-            return None
-        return [], match.groupdict(), remaining_segments
-
-
-class AnyChildMatcher(object):
-    """
-    A @child matcher that will always match, returning to match args and the
-    list of segments unchanged.
-    """
-
-    score = ()
-
-    def __call__(self, request, segments):
-        return [], {}, segments
-
-
-any = AnyChildMatcher()
-
-
-class MethodDecorator(object):
-    """
-    content negotition decorator base class. See DELETE, GET, PUT, POST
-    """
-
-    method = None
-
-    def __init__(self, accept='*/*', content_type='*/*'):
-        if not isinstance(accept, list):
-            accept = [accept]
-        if not isinstance(content_type, list):
-            content_type = [content_type]
-        accept = [_normalise_mimetype(a) for a in accept]
-        content_type = [_normalise_mimetype(a) for a in content_type]
-        self.match = {'accept': accept, 'content_type': content_type}
-
-    def __call__(self, func):
-        wrapper = ResourceMethodWrapper(func)
-        setattr(wrapper, _RESTISH_METHOD, self.method)
-        setattr(wrapper, _RESTISH_MATCH, self.match)
-        return wrapper
-
-
-class ResourceMethodWrapper(object):
-    """
-    Wraps a @resource.GET etc -decorated function to ensure the function is
-    only called with a matching request. If the request does not match then an
-    HTTP error response is returned.
-
-    Implementation note: The wrapper class is always added to decorated
-    functions. However, the wrapper is discarded for Resource methods at the
-    time the annotated methods are collected by the metaclass. This is because
-    the Resource._call__ is already doing basicall the same work, only it has a
-    whole suite of dispatchers to worry about.
-    """
-
-    def __init__(self, func):
-        self.func = func
-
-    def __call__(self, request):
-        # Extract annotations.
-        method = getattr(self, _RESTISH_METHOD)
-        match = getattr(self, _RESTISH_MATCH)
-        # Check for correct method.
-        if request.method != method:
-            return http.method_not_allowed([method])
-        # Look for a dispatcher.
-        dispatcher = _best_dispatcher([(self.func, match)], request)
-        if dispatcher is not None:
-            return _dispatch(request, match, self.func)
-        # No dispatcher.
-        return http.not_acceptable([('Content-Type', 'text/plain')], \
-                                   '406 Not Acceptable')
-        
-
-class DELETE(MethodDecorator):
-    """ http DELETE method """
-    method = 'DELETE'
-
-
-class GET(MethodDecorator):
-    """ http GET method """
-    method = 'GET'
-
-
-class POST(MethodDecorator):
-    """ http POST method """
-    method = 'POST'
-
-
-class PUT(MethodDecorator):
-    """ http PUT method """
-    method = 'PUT'
-
-
-def _normalise_mimetype(mimetype):
-    """
-    Expand any shortcut mimetype names into a full mimetype
-    """
-    if '/' in mimetype:
-        return mimetype
-    # Try mimetypes module, by extension.
-    real = mimetypes.guess_type('filename.%s'%mimetype)[0]
-    if real is not None:
-        return real
-    # Try extra extension mapping.
-    real = SHORT_CONTENT_TYPE_EXTRA.get(mimetype)
-    if real is not None:
-        return real
-    # Oh well.
-    return mimetype
->>>>>>> 638139e3
