[DEFAULT]
; Application id used to prefix logs, errors, etc with something unique to this
; instance.
APP_ID = ${package}@localhost
; Email settings.
SMTP_SERVER = localhost
ERROR_EMAIL_FROM = %(APP_ID)s
ERROR_EMAIL_TO = %(APP_ID)s

[app:main]
<<<<<<< HEAD
use = egg:${project}
cache_dir = %(here)s/cache
=======
use = ${package}
>>>>>>> 7ab1f208
filter-with = error_catcher

[app:${package}]
use = config:${package}.ini#${package}

[server:main]
use = egg:Paste#http
host = 127.0.0.1
port = 8080

[filter:error_catcher]
use = egg:WebError#error_catcher
error_email = %(ERROR_EMAIL_TO)s
error_subject_prefix = [%(APP_ID)s]
from_address = %(ERROR_EMAIL_FROM)s
smtp_server = %(SMTP_SERVER)s

# Logging configuration
[loggers]
keys = root, ${package}

[handlers]
keys = console

[formatters]
keys = generic

[logger_root]
level = INFO
handlers = console

[logger_${package}]
level = DEBUG
handlers =
qualname = ${package}

[handler_console]
class = StreamHandler
args = (sys.stderr,)
level = NOTSET
formatter = generic

[formatter_generic]
format = %(asctime)s,%(msecs)03d %(levelname)-5.5s [${package}@localhost:%(name)s] %(message)s
datefmt = %H:%M:%S
<|MERGE_RESOLUTION|>--- conflicted
+++ resolved
@@ -8,12 +8,7 @@
 ERROR_EMAIL_TO = %(APP_ID)s
 
 [app:main]
-<<<<<<< HEAD
-use = egg:${project}
-cache_dir = %(here)s/cache
-=======
 use = ${package}
->>>>>>> 7ab1f208
 filter-with = error_catcher
 
 [app:${package}]
