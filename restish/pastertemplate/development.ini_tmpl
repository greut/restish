[DEFAULT]
; Application id used to prefix logs, errors, etc with something unique to this
; instance.
APP_ID = ${package}@localhost
; Email settings.
SMTP_SERVER = localhost

<<<<<<< HEAD
[app:main]
use = egg:${project}
cache_dir = %(here)s/cache
=======
[composite:main]
use = egg:Paste#cascade
app1 = public
app2 = ${package}
filter-with = evalerror

[app:${package}]
use = config:${package}.ini#${package}

[app:public]
use = egg:Paste#static
>>>>>>> 7ab1f208
document_root = %(here)s/${package}/public

; Is not working during setup-app
;filter-with = evalerror

[filter:evalerror]
use = egg:WebError#evalerror

[server:main]
use = egg:Paste#http
host = 127.0.0.1
port = 8080

# Logging configuration
[loggers]
keys = root, ${package}

[handlers]
keys = console

[formatters]
keys = generic

[logger_root]
level = INFO
handlers = console

[logger_${package}]
level = DEBUG
handlers =
qualname = ${package}

[handler_console]
class = StreamHandler
args = (sys.stderr,)
level = NOTSET
formatter = generic

[formatter_generic]
format = %(asctime)s,%(msecs)03d %(levelname)-5.5s [%(name)s] %(message)s
datefmt = %H:%M:%S
<|MERGE_RESOLUTION|>--- conflicted
+++ resolved
@@ -5,11 +5,6 @@
 ; Email settings.
 SMTP_SERVER = localhost
 
-<<<<<<< HEAD
-[app:main]
-use = egg:${project}
-cache_dir = %(here)s/cache
-=======
 [composite:main]
 use = egg:Paste#cascade
 app1 = public
@@ -21,7 +16,6 @@
 
 [app:public]
 use = egg:Paste#static
->>>>>>> 7ab1f208
 document_root = %(here)s/${package}/public
 
 ; Is not working during setup-app
