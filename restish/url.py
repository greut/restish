import urlparse
import urllib

from webob.request import parse_qsl
from webob.multidict import MultiDict

# Lists of characters considered "safe", i.e. should not be escape encoded.
SAFE = '-_.!*\'()~'
SAFE_SEGMENT = SAFE
SAFE_QUERY_NAME = SAFE
SAFE_QUERY_VALUE = SAFE + '='


# Marker object for unset attributes when None is a meaningful value.
_UNSET = object()


def _decode(S):
    """ Simple decode from utf-8 """
    return S.decode('utf-8')


def _encode(S):
    """ Simple encode to utf8 if it's a unicode instance """
    if isinstance(S, unicode):
        return S.encode('utf-8')
    return S


def _quote(S, safe="/"):
    """ urllib quote - see top of module for range of safe definitions """
    return urllib.quote(S, safe)


def _unquote(S):
    """ urllib unquote """
    return urllib.unquote_plus(S)


def split_path(path):
    """
    Split a path of type str into a sequence of unicode segments.
    """
    segments = [urllib.unquote(segment) for segment in path.split('/')]
    if segments[:1] == ['']:
        segments = segments[1:]
    return [_decode(S) for S in segments]


def join_path(path_segments):
    """
    Combine a sequence of path segments into a single str.
    """
    if not path_segments:
        return ''
    return '/' + '/'.join([_quote((_encode(seg)), SAFE_SEGMENT)
        for seg in path_segments])


def _split_query(query):
    """
    Break the query into tuples of it's unquotes elements
    """
    for x in query.split('&'):
        if '=' in x:
            yield tuple(_decode(_unquote(s)) for s in x.split('=', 1))
        elif x:
            yield (_decode(_unquote(x)), None)


def split_query(query):
    """
    Split a query string (str) into a sequence of (name, value) tuples where
    name and value are unicode instances.
    """
    return list(_split_query(query))


def join_query(query_list):
    """
    Join a sequence of (name, value) tuples into a single str.
    """
    def one(KV):
        (K, V) = KV
        if V is None:
            return _quote(_encode(K), SAFE_QUERY_NAME)
        else:
            return '%s=%s' % (_quote(_encode(K), SAFE_QUERY_NAME), \
                              _quote(_encode(V), SAFE_QUERY_VALUE))
    
    # Support for dict (like MultiDict) based query list
    if hasattr(query_list, 'iteritems'):
        query_list = list(query_list.iteritems())
    
    return '&'.join(one(KV) for KV in query_list)


class URL(str):
    """
    URL class.

    A URL instance is a smart string (Python str). URL instances mostly behave
    the same as a str instance (with the possible exception of the equality
    operation) but include attributes to access specific parts of the URL.

    URL instances also include methods to manipulate a URL. Each time a URL is
    modified a new URL instance is resturned.

    The URL class tries to be unicode-aware. Unicode path segments and query
    components are UTF-8 encoded on the way in and always returned as unicode
    instances. Note however that the URL itself is a byte string.
    """
    
    def __new__(cls, url):
        if isinstance(url, cls):
            return url
        
        if isinstance(url, unicode):
            # break it
            parts = urlparse.urlsplit(url)
            # Apply puny-code to hostname
            if parts.hostname:
                hostname = parts.hostname.encode("idna")
            else:
                hostname = None
            # Fix auth part if needed
            if parts.username or parts.password:
                username = _quote(parts.username.encode("utf-8"))
                if parts.password:
                    password = _quote(parts.password.encode("utf-8"))
                    username = username + ":" + password
                hostname = username + "@" + hostname
            # add the port
            if parts.port:
                hostname += ":" + str(parts.port)

            # Deal with the other parts
            path = _quote(parts.path.encode("utf-8"), safe="/:~+")
            query = _quote(parts.query.encode("utf-8"), safe="=&")
            # And rebuild it
            url = urlparse.urlunsplit([parts.scheme,
                                       hostname,
                                       path,
                                       query,
                                       parts.fragment])
        
        self = str.__new__(cls, url)
        self.parsed_url = urlparse.urlsplit(url)
        return self
    
    def __eq__(self, other):
        if isinstance(other, URL):
            return self.parsed_url == other.parsed_url
        elif isinstance(other, str):
            return self.parsed_url == urlparse.urlsplit(other)
        return False
    
    @property
    def scheme(self):
        """ The url scheme (http, https, etc) """
        return self.parsed_url[0]

    @property
    def netloc(self):
        """ The domain or network location """
        return self.parsed_url[1]

    @property
    def path(self):
        """ The path of the url without query string or fragment """
        return self.__class__(self.parsed_url[2])

    @property
    def path_qs(self):
        """ The path, query string and fragment """
        return self.clone(scheme=None, netloc=None)

    @property
    def path_segments(self):
        """ A list of url segments """
        return split_path(self.path)

    @property
    def query(self):
        """ The query parameters as a string """
        return self.parsed_url[3]

    @property
    def query_list(self):
        """ The query parameters as a list of tuples """
        return split_query(self.query)

    @property
    def fragment(self):
        """ The url fragment (e.g. #anchor) """
        return self.parsed_url[4]

    def clone(self, scheme=_UNSET, netloc=_UNSET, \
              path=_UNSET, query=_UNSET, fragment=_UNSET):
        """
        Make a new instance of self, passing along the given
        arguments to its constructor.

        :arg scheme:
        :arg netloc:
        :arg path:
        :arg query:
        :arg fragment:
        """
        scheme_, netloc_, path_, query_, fragment_ = self.parsed_url
        if scheme is not _UNSET:
            scheme_ = scheme
        if netloc is not _UNSET:
            netloc_ = netloc
        if path is not _UNSET:
            path_ = path
        if query is not _UNSET:
            query_ = query
        if fragment is not _UNSET:
            fragment_ = fragment
        return self.__class__(urlparse.urlunsplit((scheme_, netloc_, path_,
                                                   query_, fragment_)))

    ## path manipulations ##

    def _keep_fragment(self, keep_fragment):
        fragment = None

        if keep_fragment:
            fragment = self.fragment

        return fragment

    def _keep_queries(self, keep_queries):
        query = None

        if keep_queries:
            if hasattr(keep_queries, "__iter__"):
                qs = MultiDict(parse_qsl(self.query))
                newqs = MultiDict()
                for keep in keep_queries:
                    if keep in qs:
                        newqs[keep] = qs[keep]

                query = join_query(newqs)
            else:
                query = self.query

        return query


    def root(self):
        """
        Contruct a URL to the root of the web server.
        """
        return self.clone(path='/', query=None, fragment=None)

    def sibling(self, segment, **kwargs):
        """
        Construct a url where the given path segment is a sibling of this url
        """
        l = list(self.path_segments)
        l[-1] = segment
        
        query = self._keep_queries(kwargs.get("keep_queries", None))
        fragment = self._keep_fragment(kwargs.get("keep_fragment", None))
        
        return self.clone(path=join_path(l), query=query, fragment=None)

    def child(self, *path, **kwargs):
        """
        Construct a url where the given path segment is a child of this url
        """
        l = list(self.path_segments)
        if l[-1:] == ['']:
            l[-1:] = path
        else:
            l.extend(path)
        
        query = self._keep_queries(kwargs.get("keep_queries", None))
        fragment = self._keep_fragment(kwargs.get("keep_fragment", None))
        
        return self.clone(path=join_path(l), query=query, fragment=fragment)

    def parent(self, **kwargs):
        """
        Pop a URL segment from this url.
        """
        l = list(self.path_segments)
        l.pop()
<<<<<<< HEAD
        
        query = self._keep_queries(kwargs.get("keep_queries", None))
        fragment = self._keep_fragment(kwargs.get("keep_fragment", None))

        return self.clone(path=join_path(l), query=query, fragment=fragment)
    
=======
        return self.clone(path=join_path(l), query=None, fragment=None)

>>>>>>> b65849ff
    def click(self, href):
        """
        Modify the path as if ``href`` were clicked

        Create a url as if the current url was given by ``self`` and ``href``
        was clicked on
        """
        scheme, netloc, path, query, fragment = urlparse.urlsplit(href)

        # Return self if the click URL is empty.
        if (scheme, netloc, path, query, fragment) == ('', '', '', '', ''):
            return self

        if scheme:
            return self.clone(scheme=scheme, netloc=netloc, \
                              path=path, query=query, fragment=fragment)
        else:
            scheme = self.scheme
        
        # Copy less specific missing parts of the URL from the current URL. We
        # don't need to worry about copying the fragment because an empty click
        # URL is handled above.
        if not netloc:
            netloc = self.netloc
            if not path:
                path = self.path
                if not query:
                    query = self.query
            else:
                if path[0] != '/':
                    path = join_path(self.path_segments[:-1] + \
                                     split_path(path))

        path = normalise_path(path)
        return self.clone(scheme=scheme, netloc=netloc, \
                          path=path, query=query, fragment=fragment)

    def add_query(self, name, value=None):
        """
        Add a query argument with the given value

        :arg key: the query key
        :arg value: The query value. None means do not use a value. e.g.
                    ``?key=``
        """
        if value is not None:
            value = unicode(value)
        q = list(self.query_list)
        q.append((name, value))
        return self.clone(query=join_query(q))

    def add_queries(self, query_list):
        """
        Add multiple query args from a list of tuples

        :arg query_list: list of tuple (key, value) pairs
        """
        q = list(self.query_list)
        q.extend(query_list)
        return self.clone(query=join_query(q))

    def replace_query(self, name, value=None):
        """
        Remove all existing occurrences of the query argument 'name', *if it
        exists*, then add the argument with the given value.

        :arg key: the query key
        :arg value: The query value. None means do not use a value. e.g.
                    ``?key=``
        """
        if value is not None:
            value = unicode(value)
        ql = self.query_list
        ## Preserve the original position of the query key in the list
        i = 0
        for (k, v) in ql:
            if k == name:
                break
            i += 1
        q = filter(lambda x: x[0] != name, ql)
        q.insert(i, (name, value))
        return self.clone(query=join_query(q))

    def remove_query(self, name):
        """
        Remove all query arguments with the given name

        :arg name: the name of the query arguments to remove
        """
        q = filter(lambda x: x[0] != name, self.query_list)
        return self.clone(query=join_query(q))

    def clear_queries(self, name=None):
        """
        Remove all existing query arguments

        :arg name: the name of the query arguments to remove, defaults to
                   removing all
        """
        if name is None:
            q = []
        else:
            q = filter(lambda x: x[0] != name, self.query_list)
        return self.clone(query=join_query(q))

    ## scheme manipulation ##

    def secure(self, secure=True, port=None):
        """Modify the scheme to https/http and return the new URL.

        :arg secure: choose between https and http, default to True (https)
        :arg port: port, override the scheme's normal port
        """

        # Choose the scheme and default port.
        if secure:
            scheme, defaultPort = 'https', 443
        else:
            scheme, defaultPort = 'http', 80

        # Rebuild the netloc with port if not default.
        netloc = self.netloc.split(':', 1)[0]
        if port is not None and port != defaultPort:
            netloc = '%s:%d' % (netloc, port)

        return self.clone(scheme=scheme, netloc=netloc)

    ## fragment/anchor manipulation

    def anchor(self, anchor=None):
        """
        Modify the fragment/anchor and return a new URL.

        :arg anchor: An anchor of None (the default) or '' will remove the
                     current anchor.
        """
        return self.clone(fragment=anchor)


class URLAccessor(object):
    """
    URL accessor, provides access to useful URLs, often constructed from the
    accessor's request.
    """

    def __init__(self, request):
        self.request = request

    @property
    def url(self):
        """
        Return the full current (i.e. requested), URL.
        """
        return self.request.url

    @property
    def path(self):
        """
        Return the path part of the current URL, relative to the root of the
        web server.
        """
        return self.request.path

    @property
    def path_qs(self):
        """
        Return the path of the current URL, relative to the root of the web
        server, and the query string.
        """
        return self.request.path_qs

    @property
    def host_url(self):
        """
        Return the host's URL, i.e. the URL of the HTTP server.
        """
        return self.request.host_url

    @property
    def path_url(self):
        """
        Return the path's URL, i.e. the current URL without the query string.
        """
        return self.request.path_url

    @property
    def application_url(self):
        """
        Return the WSGI application's URL.
        """
        return self.request.application_url

    @property
    def application_path(self):
        """
        Return the path part of the application's URL.
        """
        return self.request.application_path

    def new(self, url):
        """
        Create a new URL instance.
        """
        return URL(url)


def normalise_path(path):
    """
    Normalise the URL path by resolving segments of '.' and '..'.
    """
    segs = []

    path_segs = split_path(path)

    for seg in path_segs:
        if seg == '.':
            pass
        elif seg == '..':
            if segs:
                segs.pop()
        else:
            segs.append(seg)

    if path_segs[-1:] in (['.'], ['..']):
        segs.append('')

    return join_path(segs)
<|MERGE_RESOLUTION|>--- conflicted
+++ resolved
@@ -288,17 +288,12 @@
         """
         l = list(self.path_segments)
         l.pop()
-<<<<<<< HEAD
         
         query = self._keep_queries(kwargs.get("keep_queries", None))
         fragment = self._keep_fragment(kwargs.get("keep_fragment", None))
 
         return self.clone(path=join_path(l), query=query, fragment=fragment)
     
-=======
-        return self.clone(path=join_path(l), query=None, fragment=None)
-
->>>>>>> b65849ff
     def click(self, href):
         """
         Modify the path as if ``href`` were clicked
